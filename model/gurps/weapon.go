--- conflicted
+++ resolved
@@ -378,17 +378,6 @@
 				sb.AddToTooltip(tooltip)
 				return sb.AdjustedAmount()
 			}
-<<<<<<< HEAD
-		case skill.WeaponsWithName:
-			if w.Owner != nil && sb.NameCriteria.Matches(w.Owner.String()) &&
-				sb.SpecializationCriteria.Matches(w.Usage) && sb.TagsCriteria.MatchesList(w.Owner.TagList()...) {
-				sb.AddToTooltip(tooltip)
-				return sb.AdjustedAmount()
-			}
-		default:
-			jot.Fatal(1, "unhandled selection type: "+strconv.Itoa(int(sb.SelectionType)))
-=======
->>>>>>> d36713c5
 		}
 	}
 	return 0
