--- conflicted
+++ resolved
@@ -85,15 +85,11 @@
         mUseKnowYourOwnStrength = addCheckBox(I18n.Text("Use strength rules from Knowing Your Own Strength (PY83) *"), null, prefs.useKnowYourOwnStrength());
         mUseReducedSwing = addCheckBox(I18n.Text("Use the reduced swing rules *"), "From \"Adjusting Swing Damage in Dungeon Fantasy\" found on noschoolgrognard.blogspot.com", prefs.useReducedSwing());
         mUseThrustEqualsSwingMinus2 = addCheckBox(I18n.Text("Use Thrust = Swing - 2 *"), null, prefs.useThrustEqualsSwingMinus2());
-<<<<<<< HEAD
         mUsePhoenixSwing = addCheckBox(I18n.Text("Use PhoenixFlame's rescaled Swing Damage"), null, prefs.usePhoenixSwing());
-        mUseSimpleMetricConversions = addCheckBox(I18n.Text("Use the simple metric conversion rules from B9 *"), null, prefs.useSimpleMetricConversions());
-=======
         mUseSimpleMetricConversions = addCheckBox(I18n.Text("Use the simple metric conversion rules (B9) *"), null, prefs.useSimpleMetricConversions());
 
         mAttributeEditor = new AttributeEditor(prefs.getAttributes(), this::adjustResetButton);
         add(mAttributeEditor, new PrecisionLayoutData().setHorizontalSpan(3).setFillAlignment().setGrabSpace(true));
->>>>>>> b5d6ad50
 
         JLabel label = new JLabel(I18n.Text("* To change the setting on existing sheets, use the per-sheet settings available from the toolbar"));
         label.setOpaque(false);
