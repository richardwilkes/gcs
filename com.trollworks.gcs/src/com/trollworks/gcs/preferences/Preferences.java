--- conflicted
+++ resolved
@@ -111,34 +111,6 @@
     private static final String VERSION                         = "version";
     private static final String WINDOW_POSITIONS                = "window_positions";
 
-<<<<<<< HEAD
-    public static final String KEY_PREFIX           = "prefs.";
-    public static final String KEY_PER_SHEET_PREFIX = KEY_PREFIX + "sheet.";
-
-    public static final String KEY_ATTRIBUTES                      = KEY_PER_SHEET_PREFIX + ATTRIBUTES;
-    public static final String KEY_BLOCK_LAYOUT                    = KEY_PER_SHEET_PREFIX + BLOCK_LAYOUT;
-    public static final String KEY_DEFAULT_LENGTH_UNITS            = KEY_PER_SHEET_PREFIX + DEFAULT_LENGTH_UNITS;
-    public static final String KEY_DEFAULT_WEIGHT_UNITS            = KEY_PER_SHEET_PREFIX + DEFAULT_WEIGHT_UNITS;
-    public static final String KEY_INCLUDE_UNSPENT_POINTS_IN_TOTAL = KEY_PREFIX + INCLUDE_UNSPENT_POINTS_IN_TOTAL;
-    public static final String KEY_MODIFIERS_DISPLAY               = KEY_PER_SHEET_PREFIX + MODIFIERS_DISPLAY;
-    public static final String KEY_NOTES_DISPLAY                   = KEY_PER_SHEET_PREFIX + NOTES_DISPLAY;
-    public static final String KEY_SHOW_COLLEGE_IN_SHEET_SPELLS    = KEY_PER_SHEET_PREFIX + SHOW_COLLEGE_IN_SHEET_SPELLS;
-    public static final String KEY_SHOW_DIFFICULTY                 = KEY_PER_SHEET_PREFIX + SHOW_DIFFICULTY;
-    public static final String KEY_SHOW_ADVANTAGE_MODIFIER_ADJ     = KEY_PER_SHEET_PREFIX + SHOW_ADVANTAGE_MODIFIER_ADJ;
-    public static final String KEY_SHOW_EQUIPMENT_MODIFIER_ADJ     = KEY_PER_SHEET_PREFIX + SHOW_EQUIPMENT_MODIFIER_ADJ;
-    public static final String KEY_SHOW_SPELL_ADJ                  = KEY_PER_SHEET_PREFIX + SHOW_SPELL_ADJ;
-    public static final String KEY_USE_TITLE_IN_FOOTER             = KEY_PER_SHEET_PREFIX + USE_TITLE_IN_FOOTER;
-    public static final String KEY_USE_KNOW_YOUR_OWN_STRENGTH      = KEY_PER_SHEET_PREFIX + USE_KNOW_YOUR_OWN_STRENGTH;
-    public static final String KEY_USE_MODIFYING_DICE_PLUS_ADDS    = KEY_PER_SHEET_PREFIX + USE_MODIFYING_DICE_PLUS_ADDS;
-    public static final String KEY_USE_MULTIPLICATIVE_MODIFIERS    = KEY_PER_SHEET_PREFIX + USE_MULTIPLICATIVE_MODIFIERS;
-    public static final String KEY_USE_REDUCED_SWING               = KEY_PER_SHEET_PREFIX + USE_REDUCED_SWING;
-    public static final String KEY_USE_PHOENIX_SWING               = KEY_PER_SHEET_PREFIX + USE_PHOENIX_SWING;
-    public static final String KEY_USE_SIMPLE_METRIC_CONVERSIONS   = KEY_PER_SHEET_PREFIX + USE_SIMPLE_METRIC_CONVERSIONS;
-    public static final String KEY_USE_THRUST_EQUALS_SWING_MINUS_2 = KEY_PER_SHEET_PREFIX + USE_THRUST_EQUALS_SWING_MINUS_2;
-    public static final String KEY_USER_DESCRIPTION_DISPLAY        = KEY_PER_SHEET_PREFIX + USER_DESCRIPTION_DISPLAY;
-
-=======
->>>>>>> 2a3ca4dd
     public static final boolean       DEFAULT_AUTO_FILL_PROFILE                 = true;
     public static final boolean       DEFAULT_INCLUDE_UNSPENT_POINTS_IN_TOTAL   = true;
     public static final int           DEFAULT_INITIAL_POINTS                    = 250;
