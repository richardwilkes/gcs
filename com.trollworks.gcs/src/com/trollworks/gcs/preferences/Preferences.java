/*
 * Copyright ©1998-2021 by Richard A. Wilkes. All rights reserved.
 *
 * This Source Code Form is subject to the terms of the Mozilla Public
 * License, version 2.0. If a copy of the MPL was not distributed with
 * this file, You can obtain one at http://mozilla.org/MPL/2.0/.
 *
 * This Source Code Form is "Incompatible With Secondary Licenses", as
 * defined by the Mozilla Public License, version 2.0.
 */

package com.trollworks.gcs.preferences;

import com.trollworks.gcs.GCS;
import com.trollworks.gcs.character.CharacterSheet;
import com.trollworks.gcs.character.DisplayOption;
import com.trollworks.gcs.library.Library;
import com.trollworks.gcs.pdfview.PDFRef;
import com.trollworks.gcs.ui.Fonts;
import com.trollworks.gcs.ui.Theme;
import com.trollworks.gcs.ui.print.PageOrientation;
import com.trollworks.gcs.ui.print.PrintManager;
import com.trollworks.gcs.ui.scale.Scales;
import com.trollworks.gcs.ui.widget.BaseWindow;
import com.trollworks.gcs.utility.FileType;
import com.trollworks.gcs.utility.Log;
import com.trollworks.gcs.utility.PathUtils;
import com.trollworks.gcs.utility.Platform;
import com.trollworks.gcs.utility.SafeFileUpdater;
import com.trollworks.gcs.utility.Version;
import com.trollworks.gcs.utility.json.Json;
import com.trollworks.gcs.utility.json.JsonArray;
import com.trollworks.gcs.utility.json.JsonMap;
import com.trollworks.gcs.utility.json.JsonWriter;
import com.trollworks.gcs.utility.notification.Notifier;
import com.trollworks.gcs.utility.text.Enums;
import com.trollworks.gcs.utility.units.LengthUnits;
import com.trollworks.gcs.utility.units.WeightUnits;

import java.awt.GraphicsEnvironment;
import java.io.BufferedReader;
import java.io.BufferedWriter;
import java.io.File;
import java.io.FileWriter;
import java.io.IOException;
import java.nio.charset.StandardCharsets;
import java.nio.file.Files;
import java.nio.file.Path;
import java.nio.file.Paths;
import java.util.ArrayList;
import java.util.Collections;
import java.util.HashMap;
import java.util.List;
import java.util.Map;
import java.util.UUID;
import javax.swing.ToolTipManager;

/** Provides the implementation of preferences. Note: not all preferences emit notifications. */
public class Preferences {
    private static final int CURRENT_VERSION = 2;
    private static final int MINIMUM_VERSION = 1;

    private static final String DEPRECATED_AUTO_NAME_NEW_CHARACTERS = "auto_name_new_characters"; // March 21, 2021
    private static final String DEPRECATED_BASE_WILL_AND_PER_ON_10  = "base_will_and_per_on_10"; // January 23, 2021

    private static final String AUTO_FILL_PROFILE               = "auto_fill_profile";
    private static final String BASE_WILL_ON_10                 = "base_will_on_10";
    private static final String BASE_PER_ON_10                  = "base_per_on_10";
    private static final String BLOCK_LAYOUT                    = "block_layout";
    private static final String DEFAULT_LENGTH_UNITS            = "default_length_units";
    private static final String DEFAULT_PAGE_SETTINGS           = "default_page_settings";
    private static final String DEFAULT_PLAYER_NAME             = "default_player_name";
    private static final String DEFAULT_PORTRAIT_PATH           = "default_portrait_path";
    private static final String DEFAULT_TECH_LEVEL              = "default_tech_level";
    private static final String DEFAULT_WEIGHT_UNITS            = "default_weight_units";
    private static final String DIVIDER_POSITION                = "divider_position";
    private static final String FONTS                           = "fonts";
    private static final String GURPS_CALCULATOR_KEY            = "gurps_calculator_key";
    private static final String ID                              = "id";
    private static final String INCLUDE_UNSPENT_POINTS_IN_TOTAL = "include_unspent_points_in_total";
    private static final String INITIAL_POINTS                  = "initial_points";
    private static final String INITIAL_UI_SCALE                = "initial_ui_scale";
    private static final String KEY_BINDINGS                    = "key_bindings";
    private static final String LAST_DIR                        = "last_dir";
    private static final String LAST_SEEN_GCS_VERSION           = "last_seen_gcs_version";
    private static final String LIBRARIES                       = "libraries";
    private static final String LIBRARY_EXPLORER                = "library_explorer";
    private static final String MODIFIERS_DISPLAY               = "modifiers_display";
    private static final String NOTES_DISPLAY                   = "notes_display";
    private static final String OPEN_ROW_KEYS                   = "open_row_keys";
    private static final String PDF_LAUNCH_STRING               = "pdf_launch_string";
    private static final String PDF_REFS                        = "pdf_refs";
    private static final String PNG_RESOLUTION                  = "png_resolution";
    private static final String RECENT_FILES                    = "recent_files";
    private static final String SHOW_COLLEGE_IN_SHEET_SPELLS    = "show_college_in_sheet_spells";
    private static final String SHOW_DIFFICULTY                 = "show_difficulty";
    private static final String SHOW_ADVANTAGE_MODIFIER_ADJ     = "show_advantage_modifier_adj";
    private static final String SHOW_EQUIPMENT_MODIFIER_ADJ     = "show_equipment_modifier_adj";
    private static final String SHOW_SPELL_ADJ               = "show_spell_adj";
    private static final String USE_TITLE_IN_FOOTER             = "use_title_in_footer";
    private static final String EXTRA_SPACE_AROUND_ENCUMBRANCE  = "extra_space_around_fp";
    private static final String THEME                           = "theme";
    private static final String TOOLTIP_TIMEOUT                 = "tooltip_timeout";
    private static final String USE_KNOW_YOUR_OWN_STRENGTH      = "use_know_your_own_strength";
    private static final String USE_MODIFYING_DICE_PLUS_ADDS    = "use_modifying_dice_plus_adds";
    private static final String USE_MULTIPLICATIVE_MODIFIERS    = "use_multiplicative_modifiers";
    private static final String USE_NATIVE_PRINT_DIALOGS        = "use_native_print_dialogs";
    private static final String USE_REDUCED_SWING               = "use_reduced_swing";
    private static final String USE_SIMPLE_METRIC_CONVERSIONS   = "use_simple_metric_conversions";
    private static final String USE_THRUST_EQUALS_SWING_MINUS_2 = "use_thrust_equals_swing_minus_2";
    private static final String USER_DESCRIPTION_DISPLAY        = "user_description_display";
    private static final String VERSION                         = "version";
    private static final String WINDOW_POSITIONS                = "window_positions";

    public static final String KEY_PREFIX           = "prefs.";
    public static final String KEY_PER_SHEET_PREFIX = KEY_PREFIX + "sheet.";

    public static final String KEY_BASE_WILL_ON_10                 = KEY_PER_SHEET_PREFIX + BASE_WILL_ON_10;
    public static final String KEY_BASE_PER_ON_10                  = KEY_PER_SHEET_PREFIX + BASE_PER_ON_10;
    public static final String KEY_BLOCK_LAYOUT                    = KEY_PER_SHEET_PREFIX + BLOCK_LAYOUT;
    public static final String KEY_DEFAULT_LENGTH_UNITS            = KEY_PER_SHEET_PREFIX + DEFAULT_LENGTH_UNITS;
    public static final String KEY_DEFAULT_WEIGHT_UNITS            = KEY_PER_SHEET_PREFIX + DEFAULT_WEIGHT_UNITS;
    public static final String KEY_INCLUDE_UNSPENT_POINTS_IN_TOTAL = KEY_PREFIX + INCLUDE_UNSPENT_POINTS_IN_TOTAL;
    public static final String KEY_MODIFIERS_DISPLAY               = KEY_PER_SHEET_PREFIX + MODIFIERS_DISPLAY;
    public static final String KEY_NOTES_DISPLAY                   = KEY_PER_SHEET_PREFIX + NOTES_DISPLAY;
    public static final String KEY_SHOW_COLLEGE_IN_SHEET_SPELLS    = KEY_PER_SHEET_PREFIX + SHOW_COLLEGE_IN_SHEET_SPELLS;
    public static final String KEY_SHOW_DIFFICULTY                 = KEY_PER_SHEET_PREFIX + SHOW_DIFFICULTY;
    public static final String KEY_SHOW_ADVANTAGE_MODIFIER_ADJ     = KEY_PER_SHEET_PREFIX + SHOW_ADVANTAGE_MODIFIER_ADJ;
    public static final String KEY_SHOW_EQUIPMENT_MODIFIER_ADJ     = KEY_PER_SHEET_PREFIX + SHOW_EQUIPMENT_MODIFIER_ADJ;
    public static final String KEY_SHOW_SPELL_ADJ                 = KEY_PER_SHEET_PREFIX + SHOW_SPELL_ADJ;
    public static final String KEY_USE_TITLE_IN_FOOTER             = KEY_PER_SHEET_PREFIX + USE_TITLE_IN_FOOTER;
    public static final String KEY_EXTRA_SPACE_AROUND_ENCUMBRANCE  = KEY_PER_SHEET_PREFIX + EXTRA_SPACE_AROUND_ENCUMBRANCE;
    public static final String KEY_USE_KNOW_YOUR_OWN_STRENGTH      = KEY_PER_SHEET_PREFIX + USE_KNOW_YOUR_OWN_STRENGTH;
    public static final String KEY_USE_MODIFYING_DICE_PLUS_ADDS    = KEY_PER_SHEET_PREFIX + USE_MODIFYING_DICE_PLUS_ADDS;
    public static final String KEY_USE_MULTIPLICATIVE_MODIFIERS    = KEY_PER_SHEET_PREFIX + USE_MULTIPLICATIVE_MODIFIERS;
    public static final String KEY_USE_REDUCED_SWING               = KEY_PER_SHEET_PREFIX + USE_REDUCED_SWING;
    public static final String KEY_USE_SIMPLE_METRIC_CONVERSIONS   = KEY_PER_SHEET_PREFIX + USE_SIMPLE_METRIC_CONVERSIONS;
    public static final String KEY_USE_THRUST_EQUALS_SWING_MINUS_2 = KEY_PER_SHEET_PREFIX + USE_THRUST_EQUALS_SWING_MINUS_2;
    public static final String KEY_USER_DESCRIPTION_DISPLAY        = KEY_PER_SHEET_PREFIX + USER_DESCRIPTION_DISPLAY;

    public static final boolean       DEFAULT_AUTO_FILL_PROFILE                 = true;
    public static final boolean       DEFAULT_BASE_WILL_ON_10                   = false;
    public static final boolean       DEFAULT_BASE_PER_ON_10                    = false;
    public static final boolean       DEFAULT_INCLUDE_UNSPENT_POINTS_IN_TOTAL   = true;
    public static final int           DEFAULT_INITIAL_POINTS                    = 100;
    public static final int           DEFAULT_LIBRARY_EXPLORER_DIVIDER_POSITION = 300;
    public static final boolean       DEFAULT_SHOW_COLLEGE_IN_SHEET_SPELLS      = false;
    public static final boolean       DEFAULT_SHOW_DIFFICULTY                   = false;
    public static final boolean       DEFAULT_SHOW_ADVANTAGE_MODIFIER_ADJ       = false;
    public static final boolean       DEFAULT_SHOW_EQUIPMENT_MODIFIER_ADJ       = false;
    public static final boolean       DEFAULT_SHOW_SPELL_ADJ                   = true;
    public static final boolean       DEFAULT_USE_TITLE_IN_FOOTER               = false;
    public static final boolean       DEFAULT_EXTRA_SPACE_AROUND_ENCUMBRANCE    = false;
    public static final boolean       DEFAULT_USE_KNOW_YOUR_OWN_STRENGTH        = false;
    public static final boolean       DEFAULT_USE_MODIFYING_DICE_PLUS_ADDS      = false;
    public static final boolean       DEFAULT_USE_MULTIPLICATIVE_MODIFIERS      = false;
    public static final boolean       DEFAULT_USE_NATIVE_PRINT_DIALOGS          = false;
    public static final boolean       DEFAULT_USE_REDUCED_SWING                 = false;
    public static final boolean       DEFAULT_USE_SIMPLE_METRIC_CONVERSIONS     = true;
    public static final boolean       DEFAULT_USE_THRUST_EQUALS_SWING_MINUS_2   = false;
    public static final DisplayOption DEFAULT_MODIFIERS_DISPLAY                 = DisplayOption.INLINE;
    public static final DisplayOption DEFAULT_NOTES_DISPLAY                     = DisplayOption.INLINE;
    public static final DisplayOption DEFAULT_USER_DESCRIPTION_DISPLAY          = DisplayOption.TOOLTIP;
    public static final int           DEFAULT_PNG_RESOLUTION                    = 200;
    public static final int           DEFAULT_TOOLTIP_TIMEOUT                   = 60;
    public static final LengthUnits   DEFAULT_DEFAULT_LENGTH_UNITS              = LengthUnits.FT_IN;
    public static final List<String>  DEFAULT_BLOCK_LAYOUT                      = List.of(CharacterSheet.REACTIONS_KEY + " " + CharacterSheet.CONDITIONAL_MODIFIERS_KEY, CharacterSheet.MELEE_KEY, CharacterSheet.RANGED_KEY, CharacterSheet.ADVANTAGES_KEY + " " + CharacterSheet.SKILLS_KEY, CharacterSheet.SPELLS_KEY, CharacterSheet.EQUIPMENT_KEY, CharacterSheet.OTHER_EQUIPMENT_KEY, CharacterSheet.NOTES_KEY);
    public static final Scales        DEFAULT_INITIAL_UI_SCALE                  = Scales.QUARTER_AGAIN_SIZE;
    public static final String        DEFAULT_DEFAULT_PLAYER_NAME               = System.getProperty("user.name", "");
    public static final String        DEFAULT_DEFAULT_PORTRAIT_PATH             = "!\000";
    public static final String        DEFAULT_DEFAULT_TECH_LEVEL                = "3";
    public static final WeightUnits   DEFAULT_DEFAULT_WEIGHT_UNITS              = WeightUnits.LB;

    public static final int MAX_RECENT_FILES        = 20;
    public static final int MINIMUM_TOOLTIP_TIMEOUT = 1;
    public static final int MAXIMUM_TOOLTIP_TIMEOUT = 9999;

    private static Preferences                      INSTANCE;
    private        Notifier                         mNotifier;
    private        UUID                             mID;
    private        Version                          mLastSeenGCSVersion;
    private        int                              mInitialPoints;
    private        int                              mToolTipTimeout;
    private        int                              mLibraryExplorerDividerPosition;
    private        List<String>                     mLibraryExplorerOpenRowKeys;
    private        DisplayOption                    mUserDescriptionDisplay;
    private        DisplayOption                    mModifiersDisplay;
    private        DisplayOption                    mNotesDisplay;
    private        Scales                           mInitialUIScale;
    private        LengthUnits                      mDefaultLengthUnits;
    private        WeightUnits                      mDefaultWeightUnits;
    private        List<String>                     mBlockLayout;
    private        List<Path>                       mRecentFiles;
<<<<<<< HEAD
    private        Path                mLastDir;
    private        String                           mPdfLaunchString;
    private        Map<String, PDFRef> mPdfRefs;
    private        Map<String, String> mKeyBindingOverrides;
=======
    private        Path                             mLastDir;
    private        Map<String, PDFRef>              mPdfRefs;
    private        Map<String, String>              mKeyBindingOverrides;
>>>>>>> ef02e8e5
    private        Map<String, Fonts.Info>          mFontInfo;
    private        Map<String, BaseWindow.Position> mBaseWindowPositions;
    private        PrintManager                     mDefaultPageSettings;
    private        String                           mGURPSCalculatorKey;
    private        String                           mDefaultPlayerName;
    private        String                           mDefaultTechLevel;
    private        String                           mDefaultPortraitPath;
    private        int                              mLastRecentFilesUpdateCounter;
    private        int                              mPNGResolution;
    private        boolean                          mIncludeUnspentPointsInTotal;
    private        boolean                          mBaseWillOn10;
    private        boolean                          mBasePerOn10;
    private        boolean                          mUseMultiplicativeModifiers;
    private        boolean                          mUseModifyingDicePlusAdds;
    private        boolean                          mUseKnowYourOwnStrength;
    private        boolean                          mUseReducedSwing;
    private        boolean                          mUseThrustEqualsSwingMinus2;
    private        boolean                          mUseSimpleMetricConversions;
    private        boolean                          mAutoFillProfile;
    private        boolean                          mUseNativePrintDialogs;
    private        boolean                          mShowCollegeInSheetSpells;
    private        boolean                          mShowDifficulty;
    private        boolean                          mShowAdvantageModifierAdj;
    private        boolean                          mShowEquipmentModifierAdj;
    private        boolean                          mShowSpellAdj;
    private        boolean                          mUseTitleInFooter;
    private        boolean                          mExtraSpaceAroundEncumbrance;

    public static synchronized Preferences getInstance() {
        if (INSTANCE == null) {
            INSTANCE = new Preferences();
        }
        return INSTANCE;
    }

    private static Path getPreferencesPath() {
        String homeDir = System.getProperty("user.home", ".");
        Path   path;
        if (Platform.isMacintosh()) {
            path = Paths.get(homeDir, "Library", "Preferences");
        } else if (Platform.isWindows()) {
            String localAppData = System.getenv("LOCALAPPDATA");
            path = localAppData != null ? Paths.get(localAppData) : Paths.get(homeDir, "AppData", "Local");
        } else {
            path = Paths.get(homeDir, ".config");
        }
        return path.resolve("gcs.json").normalize().toAbsolutePath();
    }

    private Preferences() {
        mNotifier = new Notifier();
        mID = UUID.randomUUID();
        mLastSeenGCSVersion = new Version(GCS.VERSION);
        Library.LIBRARIES.clear();
        mInitialPoints = DEFAULT_INITIAL_POINTS;
        mToolTipTimeout = DEFAULT_TOOLTIP_TIMEOUT;
        mLibraryExplorerDividerPosition = DEFAULT_LIBRARY_EXPLORER_DIVIDER_POSITION;
        mLibraryExplorerOpenRowKeys = new ArrayList<>();
        mUserDescriptionDisplay = DEFAULT_USER_DESCRIPTION_DISPLAY;
        mModifiersDisplay = DEFAULT_MODIFIERS_DISPLAY;
        mNotesDisplay = DEFAULT_NOTES_DISPLAY;
        mInitialUIScale = DEFAULT_INITIAL_UI_SCALE;
        mDefaultLengthUnits = DEFAULT_DEFAULT_LENGTH_UNITS;
        mDefaultWeightUnits = DEFAULT_DEFAULT_WEIGHT_UNITS;
        mBlockLayout = new ArrayList<>(DEFAULT_BLOCK_LAYOUT);
        mRecentFiles = new ArrayList<>();
        mLastDir = Paths.get(System.getProperty("user.home", ".")).normalize().toAbsolutePath();
        mGURPSCalculatorKey = "";
        mDefaultPlayerName = DEFAULT_DEFAULT_PLAYER_NAME;
        mDefaultTechLevel = DEFAULT_DEFAULT_TECH_LEVEL;
        mDefaultPortraitPath = DEFAULT_DEFAULT_PORTRAIT_PATH;
        mPNGResolution = DEFAULT_PNG_RESOLUTION;
        mPdfRefs = new HashMap<>();
        mFontInfo = new HashMap<>();
        mKeyBindingOverrides = new HashMap<>();
        mBaseWindowPositions = new HashMap<>();
        try {
            mDefaultPageSettings = new PrintManager(PageOrientation.PORTRAIT, 0.25, LengthUnits.IN);
        } catch (Exception exception) {
            mDefaultPageSettings = null;
        }
        mIncludeUnspentPointsInTotal = DEFAULT_INCLUDE_UNSPENT_POINTS_IN_TOTAL;
        mBaseWillOn10 = DEFAULT_BASE_WILL_ON_10;
        mBasePerOn10 = DEFAULT_BASE_PER_ON_10;
        mUseMultiplicativeModifiers = DEFAULT_USE_MULTIPLICATIVE_MODIFIERS;
        mUseModifyingDicePlusAdds = DEFAULT_USE_MODIFYING_DICE_PLUS_ADDS;
        mUseKnowYourOwnStrength = DEFAULT_USE_KNOW_YOUR_OWN_STRENGTH;
        mUseReducedSwing = DEFAULT_USE_REDUCED_SWING;
        mUseThrustEqualsSwingMinus2 = DEFAULT_USE_THRUST_EQUALS_SWING_MINUS_2;
        mUseSimpleMetricConversions = DEFAULT_USE_SIMPLE_METRIC_CONVERSIONS;
        mAutoFillProfile = DEFAULT_AUTO_FILL_PROFILE;
        mUseNativePrintDialogs = DEFAULT_USE_NATIVE_PRINT_DIALOGS;
        mShowCollegeInSheetSpells = DEFAULT_SHOW_COLLEGE_IN_SHEET_SPELLS;
        mShowDifficulty = DEFAULT_SHOW_DIFFICULTY;
        mShowAdvantageModifierAdj = DEFAULT_SHOW_ADVANTAGE_MODIFIER_ADJ;
        mShowEquipmentModifierAdj = DEFAULT_SHOW_EQUIPMENT_MODIFIER_ADJ;
        mShowSpellAdj = DEFAULT_SHOW_SPELL_ADJ;
        mUseTitleInFooter = DEFAULT_USE_TITLE_IN_FOOTER;
        mExtraSpaceAroundEncumbrance = DEFAULT_EXTRA_SPACE_AROUND_ENCUMBRANCE;
        Path path = getPreferencesPath();
        if (Files.isReadable(path) && Files.isRegularFile(path)) {
            try (BufferedReader in = Files.newBufferedReader(path, StandardCharsets.UTF_8)) {
                JsonMap m = Json.asMap(Json.parse(in));
                if (!m.isEmpty()) {
                    int version = m.getInt(VERSION);
                    if (version >= MINIMUM_VERSION && version <= CURRENT_VERSION) {
                        mID = UUID.fromString(m.getStringWithDefault(ID, mID.toString()));
                        Version loadVersion = new Version(m.getString(LAST_SEEN_GCS_VERSION));
                        if (loadVersion.compareTo(mLastSeenGCSVersion) > 0) {
                            mLastSeenGCSVersion = loadVersion;
                        }
                        if (m.has(LIBRARIES)) {
                            JsonMap m2 = m.getMap(LIBRARIES);
                            for (String key : m2.keySet()) {
                                Library.LIBRARIES.add(Library.fromJSON(key, m2.getMap(key)));
                            }
                        }
                        mInitialPoints = m.getIntWithDefault(INITIAL_POINTS, mInitialPoints);
                        mToolTipTimeout = m.getIntWithDefault(TOOLTIP_TIMEOUT, mToolTipTimeout);
                        if (m.has(LIBRARY_EXPLORER)) {
                            JsonMap m2 = m.getMap(LIBRARY_EXPLORER);
                            mLibraryExplorerDividerPosition = m2.getIntWithDefault(DIVIDER_POSITION, mLibraryExplorerDividerPosition);
                            JsonArray a      = m2.getArray(OPEN_ROW_KEYS);
                            int       length = a.size();
                            mLibraryExplorerOpenRowKeys = new ArrayList<>();
                            for (int i = 0; i < length; i++) {
                                mLibraryExplorerOpenRowKeys.add(a.getString(i));
                            }
                        }
                        mUserDescriptionDisplay = Enums.extract(m.getStringWithDefault(USER_DESCRIPTION_DISPLAY, ""), DisplayOption.values(), mUserDescriptionDisplay);
                        mModifiersDisplay = Enums.extract(m.getStringWithDefault(MODIFIERS_DISPLAY, ""), DisplayOption.values(), mModifiersDisplay);
                        mNotesDisplay = Enums.extract(m.getStringWithDefault(NOTES_DISPLAY, ""), DisplayOption.values(), mNotesDisplay);
                        mInitialUIScale = Enums.extract(m.getStringWithDefault(INITIAL_UI_SCALE, ""), Scales.values(), mInitialUIScale);
                        mDefaultLengthUnits = Enums.extract(m.getStringWithDefault(DEFAULT_LENGTH_UNITS, ""), LengthUnits.values(), mDefaultLengthUnits);
                        mDefaultWeightUnits = Enums.extract(m.getStringWithDefault(DEFAULT_WEIGHT_UNITS, ""), WeightUnits.values(), mDefaultWeightUnits);
                        if (m.has(BLOCK_LAYOUT)) {
                            JsonArray a      = m.getArray(BLOCK_LAYOUT);
                            int       length = a.size();
                            mBlockLayout = new ArrayList<>();
                            for (int i = 0; i < length; i++) {
                                mBlockLayout.add(a.getString(i));
                            }
                        }
                        if (m.has(RECENT_FILES)) {
                            JsonArray a      = m.getArray(RECENT_FILES);
                            int       length = a.size();
                            mRecentFiles = new ArrayList<>();
                            for (int i = 0; i < length; i++) {
                                mRecentFiles.add(Paths.get(a.getString(i)).normalize().toAbsolutePath());
                            }
                        }
                        mLastDir = Paths.get(m.getStringWithDefault(LAST_DIR, mLastDir.toString())).normalize().toAbsolutePath();
                        mPdfLaunchString = m.getStringWithDefault(PDF_LAUNCH_STRING, "");
                        if (m.has(PDF_REFS)) {
                            JsonMap m2 = m.getMap(PDF_REFS);
                            mPdfRefs = new HashMap<>();
                            for (String key : m2.keySet()) {
                                mPdfRefs.put(key, new PDFRef(m2.getMap(key)));
                            }
                        }
                        if (m.has(KEY_BINDINGS)) {
                            JsonMap m2 = m.getMap(KEY_BINDINGS);
                            mKeyBindingOverrides = new HashMap<>();
                            for (String key : m2.keySet()) {
                                mKeyBindingOverrides.put(key, m2.getString(key));
                            }
                        }
                        if (m.has(FONTS)) {
                            JsonMap m2 = m.getMap(FONTS);
                            mFontInfo = new HashMap<>();
                            for (String key : m2.keySet()) {
                                mFontInfo.put(key, new Fonts.Info(m2.getMap(key)));
                            }
                        }
                        if (m.has(WINDOW_POSITIONS)) {
                            JsonMap m2 = m.getMap(WINDOW_POSITIONS);
                            mBaseWindowPositions = new HashMap<>();
                            for (String key : m2.keySet()) {
                                mBaseWindowPositions.put(key, new BaseWindow.Position(m2.getMap(key)));
                            }
                        }
                        mGURPSCalculatorKey = m.getStringWithDefault(GURPS_CALCULATOR_KEY, mGURPSCalculatorKey);
                        mDefaultPlayerName = m.getStringWithDefault(DEFAULT_PLAYER_NAME, mDefaultPlayerName);
                        mDefaultTechLevel = m.getStringWithDefault(DEFAULT_TECH_LEVEL, mDefaultTechLevel);
                        mDefaultPortraitPath = m.getStringWithDefault(DEFAULT_PORTRAIT_PATH, mDefaultPortraitPath);
                        mPNGResolution = m.getIntWithDefault(PNG_RESOLUTION, mPNGResolution);
                        mIncludeUnspentPointsInTotal = m.getBooleanWithDefault(INCLUDE_UNSPENT_POINTS_IN_TOTAL, mIncludeUnspentPointsInTotal);
                        if (m.has(DEPRECATED_BASE_WILL_AND_PER_ON_10)) {
                            mBaseWillOn10 = m.getBooleanWithDefault(DEPRECATED_BASE_WILL_AND_PER_ON_10, mBaseWillOn10);
                            mBasePerOn10 = m.getBooleanWithDefault(DEPRECATED_BASE_WILL_AND_PER_ON_10, mBasePerOn10);
                        } else {
                            mBaseWillOn10 = m.getBooleanWithDefault(BASE_WILL_ON_10, mBaseWillOn10);
                            mBasePerOn10 = m.getBooleanWithDefault(BASE_PER_ON_10, mBasePerOn10);
                        }
                        mUseMultiplicativeModifiers = m.getBooleanWithDefault(USE_MULTIPLICATIVE_MODIFIERS, mUseMultiplicativeModifiers);
                        mUseModifyingDicePlusAdds = m.getBooleanWithDefault(USE_MODIFYING_DICE_PLUS_ADDS, mUseModifyingDicePlusAdds);
                        mUseKnowYourOwnStrength = m.getBooleanWithDefault(USE_KNOW_YOUR_OWN_STRENGTH, mUseKnowYourOwnStrength);
                        mUseReducedSwing = m.getBooleanWithDefault(USE_REDUCED_SWING, mUseReducedSwing);
                        mUseThrustEqualsSwingMinus2 = m.getBooleanWithDefault(USE_THRUST_EQUALS_SWING_MINUS_2, mUseThrustEqualsSwingMinus2);
                        mUseSimpleMetricConversions = m.getBooleanWithDefault(USE_SIMPLE_METRIC_CONVERSIONS, mUseSimpleMetricConversions);
                        if (m.has(DEPRECATED_AUTO_NAME_NEW_CHARACTERS)) {
                            mAutoFillProfile = m.getBooleanWithDefault(DEPRECATED_AUTO_NAME_NEW_CHARACTERS, mAutoFillProfile);
                        } else {
                            mAutoFillProfile = m.getBooleanWithDefault(AUTO_FILL_PROFILE, mAutoFillProfile);
                        }
                        mUseNativePrintDialogs = m.getBooleanWithDefault(USE_NATIVE_PRINT_DIALOGS, mUseNativePrintDialogs);
                        mShowCollegeInSheetSpells = m.getBooleanWithDefault(SHOW_COLLEGE_IN_SHEET_SPELLS, mShowCollegeInSheetSpells);
                        mShowDifficulty = m.getBooleanWithDefault(SHOW_DIFFICULTY, mShowDifficulty);
                        mShowAdvantageModifierAdj = m.getBooleanWithDefault(SHOW_ADVANTAGE_MODIFIER_ADJ, mShowAdvantageModifierAdj);
                        mShowEquipmentModifierAdj = m.getBooleanWithDefault(SHOW_EQUIPMENT_MODIFIER_ADJ, mShowEquipmentModifierAdj);
                        mShowSpellAdj = m.getBooleanWithDefault(SHOW_SPELL_ADJ, mShowSpellAdj);
                        mUseTitleInFooter = m.getBooleanWithDefault(USE_TITLE_IN_FOOTER, mUseTitleInFooter);
                        mExtraSpaceAroundEncumbrance = m.getBooleanWithDefault(EXTRA_SPACE_AROUND_ENCUMBRANCE, mExtraSpaceAroundEncumbrance);
                        if (m.has(THEME)) {
                            Theme.set(new Theme(m.getMap(THEME)));
                        }
                        if (m.has(DEFAULT_PAGE_SETTINGS)) {
                            mDefaultPageSettings = new PrintManager(m.getMap(DEFAULT_PAGE_SETTINGS));
                        }
                    }
                }
            } catch (Exception exception) {
                Log.error(exception);
            }
        }
        boolean hasMaster = false;
        boolean hasUser   = false;
        for (Library lib : Library.LIBRARIES) {
            if (lib == Library.MASTER) {
                hasMaster = true;
                if (hasUser) {
                    break;
                }
            } else if (lib == Library.USER) {
                hasUser = true;
                if (hasMaster) {
                    break;
                }
            }
        }
        if (!hasMaster) {
            Library.LIBRARIES.add(Library.MASTER);
        }
        if (!hasUser) {
            Library.LIBRARIES.add(Library.USER);
        }
        Collections.sort(Library.LIBRARIES);
        if (!GraphicsEnvironment.isHeadless()) {
            ToolTipManager.sharedInstance().setDismissDelay(mToolTipTimeout * 1000);
        }
    }

    public Notifier getNotifier() {
        return mNotifier;
    }

    public void startBatch() {
        mNotifier.startBatch();
    }

    public void endBatch() {
        mNotifier.endBatch();
    }

    public void save() {
        try {
            SafeFileUpdater trans = new SafeFileUpdater();
            trans.begin();
            try {
                Path path = getPreferencesPath();
                Files.createDirectories(path.getParent());
                File file = trans.getTransactionFile(path.toFile());
                try (JsonWriter w = new JsonWriter(new BufferedWriter(new FileWriter(file, StandardCharsets.UTF_8)), "\t")) {
                    w.startMap();
                    w.keyValue(VERSION, CURRENT_VERSION);
                    w.keyValue(ID, mID.toString());
                    w.keyValue(LAST_SEEN_GCS_VERSION, mLastSeenGCSVersion.toString());
                    w.key(LIBRARIES);
                    w.startMap();
                    for (Library lib : Library.LIBRARIES) {
                        lib.toJSON(w);
                    }
                    w.endMap();
                    w.keyValue(INITIAL_POINTS, mInitialPoints);
                    w.keyValue(TOOLTIP_TIMEOUT, mToolTipTimeout);
                    w.key(LIBRARY_EXPLORER);
                    w.startMap();
                    w.keyValue(DIVIDER_POSITION, mLibraryExplorerDividerPosition);
                    w.key(OPEN_ROW_KEYS);
                    w.startArray();
                    for (String key : mLibraryExplorerOpenRowKeys) {
                        w.value(key);
                    }
                    w.endArray();
                    w.endMap();
                    w.keyValue(USER_DESCRIPTION_DISPLAY, Enums.toId(mUserDescriptionDisplay));
                    w.keyValue(MODIFIERS_DISPLAY, Enums.toId(mModifiersDisplay));
                    w.keyValue(NOTES_DISPLAY, Enums.toId(mNotesDisplay));
                    w.keyValue(INITIAL_UI_SCALE, Enums.toId(mInitialUIScale));
                    w.keyValue(DEFAULT_LENGTH_UNITS, Enums.toId(mDefaultLengthUnits));
                    w.keyValue(DEFAULT_WEIGHT_UNITS, Enums.toId(mDefaultWeightUnits));
                    if (!DEFAULT_BLOCK_LAYOUT.equals(mBlockLayout)) {
                        w.key(BLOCK_LAYOUT);
                        w.startArray();
                        for (String line : mBlockLayout) {
                            w.value(line);
                        }
                        w.endArray();
                    }
                    w.key(RECENT_FILES);
                    w.startArray();
                    for (Path p : mRecentFiles) {
                        w.value(p.toString());
                    }
                    w.endArray();
                    w.keyValue(LAST_DIR, mLastDir.toString());

                    w.keyValue(PDF_LAUNCH_STRING, mPdfLaunchString);
                    w.key(PDF_REFS);
                    w.startMap();
                    for (Map.Entry<String, PDFRef> entry : mPdfRefs.entrySet()) {
                        w.key(entry.getKey());
                        entry.getValue().toJSON(w);
                    }
                    w.endMap();
                    w.key(KEY_BINDINGS);
                    w.startMap();
                    for (Map.Entry<String, String> entry : mKeyBindingOverrides.entrySet()) {
                        w.keyValue(entry.getKey(), entry.getValue());
                    }
                    w.endMap();
                    w.key(FONTS);
                    w.startMap();
                    for (Map.Entry<String, Fonts.Info> entry : mFontInfo.entrySet()) {
                        w.key(entry.getKey());
                        entry.getValue().toJSON(w);
                    }
                    w.endMap();
                    w.key(WINDOW_POSITIONS);
                    w.startMap();
                    long cutoff = System.currentTimeMillis() - 1000L * 60L * 60L * 24L * 45L;
                    for (Map.Entry<String, BaseWindow.Position> entry : mBaseWindowPositions.entrySet()) {
                        BaseWindow.Position info = entry.getValue();
                        if (info.mLastUpdated > cutoff) {
                            w.key(entry.getKey());
                            info.toJSON(w);
                        }
                    }
                    w.endMap();
                    w.keyValue(GURPS_CALCULATOR_KEY, mGURPSCalculatorKey);
                    w.keyValue(DEFAULT_PLAYER_NAME, mDefaultPlayerName);
                    w.keyValue(DEFAULT_TECH_LEVEL, mDefaultTechLevel);
                    w.keyValue(DEFAULT_PORTRAIT_PATH, mDefaultPortraitPath);
                    w.keyValue(PNG_RESOLUTION, mPNGResolution);
                    w.keyValue(INCLUDE_UNSPENT_POINTS_IN_TOTAL, mIncludeUnspentPointsInTotal);
                    w.keyValue(BASE_WILL_ON_10, mBaseWillOn10);
                    w.keyValue(BASE_PER_ON_10, mBasePerOn10);
                    w.keyValue(USE_MULTIPLICATIVE_MODIFIERS, mUseMultiplicativeModifiers);
                    w.keyValue(USE_MODIFYING_DICE_PLUS_ADDS, mUseModifyingDicePlusAdds);
                    w.keyValue(USE_KNOW_YOUR_OWN_STRENGTH, mUseKnowYourOwnStrength);
                    w.keyValue(USE_REDUCED_SWING, mUseReducedSwing);
                    w.keyValue(USE_THRUST_EQUALS_SWING_MINUS_2, mUseThrustEqualsSwingMinus2);
                    w.keyValue(USE_SIMPLE_METRIC_CONVERSIONS, mUseSimpleMetricConversions);
                    w.keyValue(SHOW_COLLEGE_IN_SHEET_SPELLS, mShowCollegeInSheetSpells);
                    w.keyValue(SHOW_DIFFICULTY, mShowDifficulty);
                    w.keyValue(SHOW_ADVANTAGE_MODIFIER_ADJ, mShowAdvantageModifierAdj);
                    w.keyValue(SHOW_EQUIPMENT_MODIFIER_ADJ, mShowEquipmentModifierAdj);
                    w.keyValue(SHOW_SPELL_ADJ, mShowSpellAdj);
                    w.keyValue(USE_TITLE_IN_FOOTER, mUseTitleInFooter);
                    w.keyValue(EXTRA_SPACE_AROUND_ENCUMBRANCE, mExtraSpaceAroundEncumbrance);
                    w.keyValue(AUTO_FILL_PROFILE, mAutoFillProfile);
                    w.key(THEME);
                    Theme.current().save(w);
                    w.keyValue(USE_NATIVE_PRINT_DIALOGS, mUseNativePrintDialogs);
                    if (mDefaultPageSettings != null) {
                        w.key(DEFAULT_PAGE_SETTINGS);
                        mDefaultPageSettings.toJSON(w, LengthUnits.IN);
                    }
                    w.endMap();
                }
            } catch (IOException ioe) {
                trans.abort();
                throw ioe;
            }
            trans.commit();
        } catch (Exception exception) {
            Log.error(exception);
        }
    }

    public UUID getID() {
        return mID;
    }

    public Version getLastSeenGCSVersion() {
        return mLastSeenGCSVersion;
    }

    public void setLastSeenGCSVersion(Version lastSeenGCSVersion) {
        mLastSeenGCSVersion = new Version(lastSeenGCSVersion);
    }

    public int getInitialPoints() {
        return mInitialPoints;
    }

    public void setInitialPoints(int initialPoints) {
        mInitialPoints = initialPoints;
    }

    public int getToolTipTimeout() {
        return mToolTipTimeout;
    }

    public void setToolTipTimeout(int toolTipTimeout) {
        if (mToolTipTimeout != toolTipTimeout) {
            mToolTipTimeout = toolTipTimeout;
            ToolTipManager.sharedInstance().setDismissDelay(mToolTipTimeout * 1000);
        }
    }

    public int getLibraryExplorerDividerPosition() {
        return mLibraryExplorerDividerPosition;
    }

    public void setLibraryExplorerDividerPosition(int libraryExplorerDividerPosition) {
        mLibraryExplorerDividerPosition = libraryExplorerDividerPosition;
    }

    public List<String> getLibraryExplorerOpenRowKeys() {
        return mLibraryExplorerOpenRowKeys;
    }

    public void setLibraryExplorerOpenRowKeys(List<String> libraryExplorerOpenRowKeys) {
        mLibraryExplorerOpenRowKeys = libraryExplorerOpenRowKeys;
    }

    public DisplayOption getUserDescriptionDisplay() {
        return mUserDescriptionDisplay;
    }

    public void setUserDescriptionDisplay(DisplayOption userDescriptionDisplay) {
        if (mUserDescriptionDisplay != userDescriptionDisplay) {
            mUserDescriptionDisplay = userDescriptionDisplay;
            mNotifier.notify(this, KEY_USER_DESCRIPTION_DISPLAY);
        }
    }

    public DisplayOption getModifiersDisplay() {
        return mModifiersDisplay;
    }

    public void setModifiersDisplay(DisplayOption modifiersDisplay) {
        if (mModifiersDisplay != modifiersDisplay) {
            mModifiersDisplay = modifiersDisplay;
            mNotifier.notify(this, KEY_MODIFIERS_DISPLAY);
        }
    }

    public DisplayOption getNotesDisplay() {
        return mNotesDisplay;
    }

    public void setNotesDisplay(DisplayOption notesDisplay) {
        if (mNotesDisplay != notesDisplay) {
            mNotesDisplay = notesDisplay;
            mNotifier.notify(this, KEY_NOTES_DISPLAY);
        }
    }

    public Scales getInitialUIScale() {
        return mInitialUIScale;
    }

    public void setInitialUIScale(Scales initialUIScale) {
        mInitialUIScale = initialUIScale;
    }

    public LengthUnits getDefaultLengthUnits() {
        return mDefaultLengthUnits;
    }

    public void setDefaultLengthUnits(LengthUnits defaultLengthUnits) {
        if (mDefaultLengthUnits != defaultLengthUnits) {
            mDefaultLengthUnits = defaultLengthUnits;
            mNotifier.notify(this, KEY_DEFAULT_LENGTH_UNITS);
        }
    }

    public WeightUnits getDefaultWeightUnits() {
        return mDefaultWeightUnits;
    }

    public void setDefaultWeightUnits(WeightUnits defaultWeightUnits) {
        if (mDefaultWeightUnits != defaultWeightUnits) {
            mDefaultWeightUnits = defaultWeightUnits;
            mNotifier.notify(this, KEY_DEFAULT_WEIGHT_UNITS);
        }
    }

    public List<String> getBlockLayout() {
        return mBlockLayout;
    }

    public void setBlockLayout(List<String> blockLayout) {
        if (!mBlockLayout.equals(blockLayout)) {
            mBlockLayout = new ArrayList<>(blockLayout);
            mNotifier.notify(this, KEY_BLOCK_LAYOUT);
        }
    }

    public static String linesToString(List<String> lines) {
        StringBuilder buffer = new StringBuilder();
        for (String line : lines) {
            if (!buffer.isEmpty()) {
                buffer.append('\n');
            }
            buffer.append(line);
        }
        return buffer.toString();
    }

    public int getLastRecentFilesUpdateCounter() {
        return mLastRecentFilesUpdateCounter;
    }

    public List<Path> getRecentFiles() {
        return mRecentFiles;
    }

    public void addRecentFile(Path path) {
        String extension = PathUtils.getExtension(path);
        if (Platform.isMacintosh() || Platform.isWindows()) {
            extension = extension.toLowerCase();
        }
        for (FileType fileType : FileType.ALL_OPENABLE) {
            if (fileType.matchExtension(extension)) {
                if (Files.isReadable(path)) {
                    mLastRecentFilesUpdateCounter++;
                    path = path.normalize().toAbsolutePath();
                    mRecentFiles.remove(path);
                    mRecentFiles.add(0, path);
                    if (mRecentFiles.size() > MAX_RECENT_FILES) {
                        mRecentFiles.remove(MAX_RECENT_FILES);
                    }
                }
                break;
            }
        }
    }

    public void setRecentFiles(List<Path> recentFiles) {
        mRecentFiles = recentFiles;
        mLastRecentFilesUpdateCounter++;
    }

    public Path getLastDir() {
        if (!Files.isDirectory(mLastDir)) {
            mLastDir = Paths.get(System.getProperty("user.home", ".")).normalize().toAbsolutePath();
        }
        return mLastDir;
    }

    public void setLastDir(Path lastDir) {
        mLastDir = lastDir.normalize().toAbsolutePath();
    }

    public String getGURPSCalculatorKey() {
        return mGURPSCalculatorKey;
    }

    public void setGURPSCalculatorKey(String GURPSCalculatorKey) {
        mGURPSCalculatorKey = GURPSCalculatorKey;
    }

    public String getDefaultPlayerName() {
        return mDefaultPlayerName;
    }

    public void setDefaultPlayerName(String defaultPlayerName) {
        mDefaultPlayerName = defaultPlayerName;
    }

    public String getDefaultTechLevel() {
        return mDefaultTechLevel;
    }

    public void setDefaultTechLevel(String defaultTechLevel) {
        mDefaultTechLevel = defaultTechLevel;
    }

    public String getDefaultPortraitPath() {
        return mDefaultPortraitPath;
    }

    public void setDefaultPortraitPath(String defaultPortraitPath) {
        mDefaultPortraitPath = defaultPortraitPath;
    }

    public int getPNGResolution() {
        return mPNGResolution;
    }

    public void setPNGResolution(int PNGResolution) {
        mPNGResolution = PNGResolution;
    }

    public List<PDFRef> allPdfRefs(boolean requireExistence) {
        List<PDFRef> list = new ArrayList<>();
        for (String key : mPdfRefs.keySet()) {
            PDFRef ref = lookupPdfRef(key, requireExistence);
            if (ref != null) {
                list.add(ref);
            }
        }
        Collections.sort(list);
        return list;
    }

    public PDFRef lookupPdfRef(String id, boolean requireExistence) {
        PDFRef ref = mPdfRefs.get(id);
        if (ref == null) {
            return null;
        }
        if (requireExistence) {
            Path path = ref.getPath();
            if (!Files.isReadable(path) || !Files.isRegularFile(path)) {
                return null;
            }
        }
        return ref;
    }

    public void putPdfRef(PDFRef ref) {
        mPdfRefs.put(ref.getID(), ref);
    }

    public void removePdfRef(PDFRef ref) {
        mPdfRefs.remove(ref.getID());
    }

    public void clearPdfLaunchString() { mPdfLaunchString = ""; }

    public void clearPdfRefs() {
        mPdfRefs = new HashMap<>();
    }

    public boolean arePdfRefsSetToDefault() {
        return mPdfRefs.isEmpty();
    }

    public Fonts.Info getFontInfo(String key) {
        return mFontInfo.get(key);
    }

    public void setFontInfo(String key, Fonts.Info fontInfo) {
        mFontInfo.put(key, fontInfo);
    }

    public String getKeyBindingOverride(String key) {
        return mKeyBindingOverrides.get(key);
    }

    public void setKeyBindingOverride(String key, String override) {
        if (override == null) {
            mKeyBindingOverrides.remove(key);
        } else {
            mKeyBindingOverrides.put(key, override);
        }
    }

    public BaseWindow.Position getBaseWindowPosition(String key) {
        return mBaseWindowPositions.get(key);
    }

    public void putBaseWindowPosition(String key, BaseWindow.Position info) {
        mBaseWindowPositions.put(key, info);
    }

    public PrintManager getDefaultPageSettings() {
        return mDefaultPageSettings;
    }

    public void setDefaultPageSettings(PrintManager defaultPageSettings) {
        mDefaultPageSettings = defaultPageSettings != null ? new PrintManager(defaultPageSettings) : null;
    }

    public boolean includeUnspentPointsInTotal() {
        return mIncludeUnspentPointsInTotal;
    }

    public void setIncludeUnspentPointsInTotal(boolean includeUnspentPointsInTotal) {
        if (mIncludeUnspentPointsInTotal != includeUnspentPointsInTotal) {
            mIncludeUnspentPointsInTotal = includeUnspentPointsInTotal;
            mNotifier.notify(this, KEY_INCLUDE_UNSPENT_POINTS_IN_TOTAL);
        }
    }

    /** @return Whether Will should be based on 10 rather than IQ. */
    public boolean baseWillOn10() {
        return mBaseWillOn10;
    }

    public void setBaseWillOn10(boolean baseWillOn10) {
        if (mBaseWillOn10 != baseWillOn10) {
            mBaseWillOn10 = baseWillOn10;
            mNotifier.notify(this, KEY_BASE_WILL_ON_10);
        }
    }

    /** @return Whether Per should be based on 10 rather than IQ. */
    public boolean basePerOn10() {
        return mBasePerOn10;
    }

    public void setBasePerOn10(boolean basePerOn10) {
        if (mBasePerOn10 != basePerOn10) {
            mBasePerOn10 = basePerOn10;
            mNotifier.notify(this, KEY_BASE_PER_ON_10);
        }
    }

    /** @return Whether to show the college column in the sheet display. */
    public boolean showCollegeInSheetSpells() {
        return mShowCollegeInSheetSpells;
    }

    public void setShowCollegeInSheetSpells(boolean show) {
        if (mShowCollegeInSheetSpells != show) {
            mShowCollegeInSheetSpells = show;
            mNotifier.notify(this, KEY_SHOW_COLLEGE_IN_SHEET_SPELLS);
        }
    }

    /** @return Whether to show the difficulty column in the sheet display. */
    public boolean showDifficulty() {
        return mShowDifficulty;
    }

    public void setShowDifficulty(boolean show) {
        if (mShowDifficulty != show) {
            mShowDifficulty = show;
            mNotifier.notify(this, KEY_SHOW_DIFFICULTY);
        }
    }

    /** @return Whether to show the advantage modifier adjustments advantage list display. */
    public boolean showAdvantageModifierAdj() {
        return mShowAdvantageModifierAdj;
    }

    public void setShowAdvantageModifierAdj(boolean show) {
        if (mShowAdvantageModifierAdj != show) {
            mShowAdvantageModifierAdj = show;
            mNotifier.notify(this, KEY_SHOW_ADVANTAGE_MODIFIER_ADJ);
        }
    }

    /** @return Whether to show the equipment modifier adjustments equipment list display. */
    public boolean showEquipmentModifierAdj() {
        return mShowEquipmentModifierAdj;
    }

    public void setShowEquipmentModifierAdj(boolean show) {
        if (mShowEquipmentModifierAdj != show) {
            mShowEquipmentModifierAdj = show;
            mNotifier.notify(this, KEY_SHOW_EQUIPMENT_MODIFIER_ADJ);
        }
    }

    /** @return Whether to show the spell rituals, cost & time adjustments in the spell list display. */
    public boolean showSpellAdj() {
        return mShowSpellAdj;
    }

    public void setShowSpellAdj(boolean show) {
        if (mShowSpellAdj != show) {
            mShowSpellAdj= show;
            mNotifier.notify(this, KEY_SHOW_SPELL_ADJ);
        }
    }

    /** @return Whether to show the title in the page footer (rather than the name). */
    public boolean useTitleInFooter() {
        return mUseTitleInFooter;
    }

    public void setUseTitleInFooter(boolean show) {
        if (mUseTitleInFooter != show) {
            mUseTitleInFooter = show;
            mNotifier.notify(this, KEY_USE_TITLE_IN_FOOTER);
        }
    }

    /** @return Whether or not to add extra space around FP/HP table. */
    public boolean extraSpaceAroundEncumbrance() {
        return mExtraSpaceAroundEncumbrance;
    }

    public void setExtraSpaceAroundEncumbrance(boolean extraSpaceAroundEncumbrance) {
        if (mExtraSpaceAroundEncumbrance != extraSpaceAroundEncumbrance) {
            mExtraSpaceAroundEncumbrance = extraSpaceAroundEncumbrance;
            mNotifier.notify(this, KEY_EXTRA_SPACE_AROUND_ENCUMBRANCE);
        }
    }

    /** @return Whether to use the multiplicative modifier rules from PW102. */
    public boolean useMultiplicativeModifiers() {
        return mUseMultiplicativeModifiers;
    }

    public void setUseMultiplicativeModifiers(boolean useMultiplicativeModifiers) {
        if (mUseMultiplicativeModifiers != useMultiplicativeModifiers) {
            mUseMultiplicativeModifiers = useMultiplicativeModifiers;
            mNotifier.notify(this, KEY_USE_MULTIPLICATIVE_MODIFIERS);
        }
    }

    /** @return Whether to use the dice modification rules from B269. */
    public boolean useModifyingDicePlusAdds() {
        return mUseModifyingDicePlusAdds;
    }

    public void setUseModifyingDicePlusAdds(boolean useModifyingDicePlusAdds) {
        if (mUseModifyingDicePlusAdds != useModifyingDicePlusAdds) {
            mUseModifyingDicePlusAdds = useModifyingDicePlusAdds;
            mNotifier.notify(this, KEY_USE_MODIFYING_DICE_PLUS_ADDS);
        }
    }

    /** @return Whether to use the Know Your Own Strength rules from PY83. */
    public boolean useKnowYourOwnStrength() {
        return mUseKnowYourOwnStrength;
    }

    public void setUseKnowYourOwnStrength(boolean useKnowYourOwnStrength) {
        if (mUseKnowYourOwnStrength != useKnowYourOwnStrength) {
            mUseKnowYourOwnStrength = useKnowYourOwnStrength;
            mNotifier.notify(this, KEY_USE_KNOW_YOUR_OWN_STRENGTH);
        }
    }

    /**
     * @return Whether to use the Adjusting Swing Damage rules from noschoolgrognard.blogspot.com.
     *         Reduces KYOS damages if used together.
     */
    public boolean useReducedSwing() {
        return mUseReducedSwing;
    }

    public void setUseReducedSwing(boolean useReducedSwing) {
        if (mUseReducedSwing != useReducedSwing) {
            mUseReducedSwing = useReducedSwing;
            mNotifier.notify(this, KEY_USE_REDUCED_SWING);
        }
    }

    /** @return Whether to set thrust damage to swing-2. */
    public boolean useThrustEqualsSwingMinus2() {
        return mUseThrustEqualsSwingMinus2;
    }

    public void setUseThrustEqualsSwingMinus2(boolean useThrustEqualsSwingMinus2) {
        if (mUseThrustEqualsSwingMinus2 != useThrustEqualsSwingMinus2) {
            mUseThrustEqualsSwingMinus2 = useThrustEqualsSwingMinus2;
            mNotifier.notify(this, KEY_USE_THRUST_EQUALS_SWING_MINUS_2);
        }
    }

    /** @return Whether to use the simple metric conversion rules from B9. */
    public boolean useSimpleMetricConversions() {
        return mUseSimpleMetricConversions;
    }

    public void setUseSimpleMetricConversions(boolean useSimpleMetricConversions) {
        if (mUseSimpleMetricConversions != useSimpleMetricConversions) {
            mUseSimpleMetricConversions = useSimpleMetricConversions;
            mNotifier.notify(this, KEY_USE_SIMPLE_METRIC_CONVERSIONS);
        }
    }

    /**
     * @return Whether a new character should have various profile information auto-filled
     *         initially.
     */
    public boolean autoFillProfile() {
        return mAutoFillProfile;
    }

    public void setAutoFillProfile(boolean autoFillProfile) {
        mAutoFillProfile = autoFillProfile;
    }

    public boolean useNativePrintDialogs() {
        return mUseNativePrintDialogs;
    }

    public void setUseNativePrintDialogs(boolean useNativePrintDialogs) {
        mUseNativePrintDialogs = useNativePrintDialogs;
    }

    public String getPdfViewerString() { return mPdfLaunchString; }
    public void setPdfViewerString(String pdfLaunchString)
    {
        mPdfLaunchString = pdfLaunchString;
    }
}<|MERGE_RESOLUTION|>--- conflicted
+++ resolved
@@ -191,16 +191,10 @@
     private        WeightUnits                      mDefaultWeightUnits;
     private        List<String>                     mBlockLayout;
     private        List<Path>                       mRecentFiles;
-<<<<<<< HEAD
-    private        Path                mLastDir;
+    private        Path                             mLastDir;
     private        String                           mPdfLaunchString;
-    private        Map<String, PDFRef> mPdfRefs;
-    private        Map<String, String> mKeyBindingOverrides;
-=======
-    private        Path                             mLastDir;
     private        Map<String, PDFRef>              mPdfRefs;
     private        Map<String, String>              mKeyBindingOverrides;
->>>>>>> ef02e8e5
     private        Map<String, Fonts.Info>          mFontInfo;
     private        Map<String, BaseWindow.Position> mBaseWindowPositions;
     private        PrintManager                     mDefaultPageSettings;
