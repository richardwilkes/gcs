--- conflicted
+++ resolved
@@ -166,12 +166,7 @@
     public String getResolvedRange() {
         DataFile df    = getOwner().getDataFile();
         String   range = mRange;
-<<<<<<< HEAD
-        if (df instanceof GURPSCharacter) {
-            GURPSCharacter gchar    = (GURPSCharacter) df;
-=======
         if (df instanceof GURPSCharacter gchar) {
->>>>>>> 0de0c6cb
             int            strength = gchar.getAttributeIntValue("st") + gchar.getThrowingStrengthBonus();
             String         savedRange;
             do {
