--- conflicted
+++ resolved
@@ -46,36 +46,7 @@
     public static final  String KEY_USE_SIMPLE_METRIC_CONVERSIONS   = "use_simple_metric_conversions";
     public static final  String KEY_USE_THRUST_EQUALS_SWING_MINUS_2 = "use_thrust_equals_swing_minus_2";
     public static final  String KEY_USE_TITLE_IN_FOOTER             = "use_title_in_footer";
-<<<<<<< HEAD
-    private static final String KEY_EXTRA_SPACE_AROUND_ENCUMBRANCE  = "extra_space_around_encumbrance";
     public static final  String KEY_USE_PHOENIX_SWING               = "use_phoenix_swing";
-
-    public static final String DEPRECATED_KEY_BASE_WILL_AND_PER_ON_10 = "base_will_and_per_on_10"; // January 23, 2021
-
-    private GURPSCharacter mCharacter;
-    private LengthUnits    mDefaultLengthUnits;
-    private WeightUnits    mDefaultWeightUnits;
-    private List<String>   mBlockLayout;
-    private DisplayOption  mUserDescriptionDisplay;
-    private DisplayOption  mModifiersDisplay;
-    private DisplayOption  mNotesDisplay;
-    private boolean        mBaseWillOn10; // Home brew
-    private boolean        mBasePerOn10; // Home brew
-    private boolean        mUseMultiplicativeModifiers; // P102
-    private boolean        mUseModifyingDicePlusAdds; // B269
-    private boolean        mUseKnowYourOwnStrength; // PY83
-    private boolean        mUseReducedSwing; // Adjusting Swing Damage from noschoolgrognard.blogspot.com
-    private boolean        mUseThrustEqualsSwingMinus2; // Home brew
-    private boolean        mUseSimpleMetricConversions; // B9
-    private boolean        mShowCollegeInSpells;
-    private boolean        mShowDifficulty;
-    private boolean        mUsePhoenixSwing;
-    private boolean        mShowAdvantageModifierAdj;
-    private boolean        mShowEquipmentModifierAdj;
-    private boolean        mShowSpellAdj;
-    private boolean        mUseTitleInFooter;
-    private boolean        mExtraSpaceAroundEncumbrance;
-=======
     public static final  String KEY_USER_DESCRIPTION_DISPLAY        = "user_description_display";
 
     private GURPSCharacter            mCharacter;
@@ -96,9 +67,9 @@
     private boolean                   mShowDifficulty;
     private boolean                   mShowAdvantageModifierAdj;
     private boolean                   mShowEquipmentModifierAdj;
+    private boolean                   mUsePhoenixSwing;
     private boolean                   mShowSpellAdj;
     private boolean                   mUseTitleInFooter;
->>>>>>> b5d6ad50
 
     public Settings(GURPSCharacter character) {
         Preferences prefs = Preferences.getInstance();
