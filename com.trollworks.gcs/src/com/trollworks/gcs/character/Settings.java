/*
 * Copyright ©1998-2021 by Richard A. Wilkes. All rights reserved.
 *
 * This Source Code Form is subject to the terms of the Mozilla Public
 * License, version 2.0. If a copy of the MPL was not distributed with
 * this file, You can obtain one at http://mozilla.org/MPL/2.0/.
 *
 * This Source Code Form is "Incompatible With Secondary Licenses", as
 * defined by the Mozilla Public License, version 2.0.
 */

package com.trollworks.gcs.character;

import com.trollworks.gcs.datafile.LoadState;
import com.trollworks.gcs.preferences.Preferences;
import com.trollworks.gcs.utility.VersionException;
import com.trollworks.gcs.utility.json.JsonArray;
import com.trollworks.gcs.utility.json.JsonMap;
import com.trollworks.gcs.utility.json.JsonWriter;
import com.trollworks.gcs.utility.text.Enums;
import com.trollworks.gcs.utility.units.LengthUnits;
import com.trollworks.gcs.utility.units.WeightUnits;

import java.io.IOException;
import java.util.ArrayList;
import java.util.List;

public class Settings {
    private static final int            CURRENT_JSON_VERSION                   = 1;
    private static final int            CURRENT_VERSION                        = 1;
    private static final int            MINIMUM_VERSION                        = 0;
    public static final  String         TAG_ROOT                               = "settings";
    public static final  String         TAG_DEFAULT_LENGTH_UNITS               = "default_length_units";
    public static final  String         TAG_DEFAULT_WEIGHT_UNITS               = "default_weight_units";
    public static final  String         TAG_BLOCK_LAYOUT                       = "block_layout";
    public static final  String         TAG_USER_DESCRIPTION_DISPLAY           = "user_description_display";
    public static final  String         TAG_MODIFIERS_DISPLAY                  = "modifiers_display";
    public static final  String         TAG_NOTES_DISPLAY                      = "notes_display";
    public static final  String         DEPRECATED_TAG_BASE_WILL_AND_PER_ON_10 = "base_will_and_per_on_10";
    public static final  String         TAG_BASE_WILL_ON_10                    = "base_will_on_10";
    public static final  String         TAG_BASE_PER_ON_10                     = "base_per_on_10";
    public static final  String         TAG_USE_MULTIPLICATIVE_MODIFIERS       = "use_multiplicative_modifiers";
    public static final  String         TAG_USE_MODIFYING_DICE_PLUS_ADDS       = "use_modifying_dice_plus_adds";
    public static final  String         TAG_USE_KNOW_YOUR_OWN_STRENGTH         = "use_know_your_own_strength";
    public static final  String         TAG_USE_REDUCED_SWING                  = "use_reduced_swing";
    public static final  String         TAG_USE_PHOENIX_SWING                  = "use_phoenix_swing";
    public static final  String         TAG_USE_THRUST_EQUALS_SWING_MINUS_2    = "use_thrust_equals_swing_minus_2";
    public static final  String         TAG_USE_SIMPLE_METRIC_CONVERSIONS      = "use_simple_metric_conversions";
    public static final  String         TAG_SHOW_COLLEGE_IN_SPELLS             = "show_college_in_sheet_spells";
    public static final  String         TAG_SHOW_DIFFICULTY                    = "show_difficulty";
    public static final  String         TAG_SHOW_ADVANTAGE_MODIFIER_ADJ        = "show_advantage_modifier_adj";
    public static final  String         TAG_SHOW_EQUIPMENT_MODIFIER_ADJ        = "show_equipment_modifier_adj";
    public static final  String         TAG_SHOW_SPELL_ADJ                    = "show_spell_adj";
    public static final  String         TAG_USE_TITLE_IN_FOOTER                = "use_title_in_footer";
    private static final String         TAG_EXTRA_SPACE_AROUND_ENCUMBRANCE     = "extra_space_around_encumbrance";
    public static final  String         PREFIX                                 = GURPSCharacter.CHARACTER_PREFIX + "settings.";
    public static final  String         ID_DEFAULT_LENGTH_UNITS                = PREFIX + TAG_DEFAULT_LENGTH_UNITS;
    public static final  String         ID_DEFAULT_WEIGHT_UNITS                = PREFIX + TAG_DEFAULT_WEIGHT_UNITS;
    public static final  String         ID_BLOCK_LAYOUT                        = PREFIX + TAG_BLOCK_LAYOUT;
    public static final  String         ID_USER_DESCRIPTION_DISPLAY            = PREFIX + TAG_USER_DESCRIPTION_DISPLAY;
    public static final  String         ID_MODIFIERS_DISPLAY                   = PREFIX + TAG_MODIFIERS_DISPLAY;
    public static final  String         ID_NOTES_DISPLAY                       = PREFIX + TAG_NOTES_DISPLAY;
    public static final  String         ID_BASE_WILL_ON_10                     = PREFIX + TAG_BASE_WILL_ON_10;
    public static final  String         ID_BASE_PER_ON_10                      = PREFIX + TAG_BASE_PER_ON_10;
    public static final  String         ID_USE_MULTIPLICATIVE_MODIFIERS        = PREFIX + TAG_USE_MULTIPLICATIVE_MODIFIERS;
    public static final  String         ID_USE_MODIFYING_DICE_PLUS_ADDS        = PREFIX + TAG_USE_MODIFYING_DICE_PLUS_ADDS;
    public static final  String         ID_USE_KNOW_YOUR_OWN_STRENGTH          = PREFIX + TAG_USE_KNOW_YOUR_OWN_STRENGTH;
    public static final  String         ID_USE_REDUCED_SWING                   = PREFIX + TAG_USE_REDUCED_SWING;
    public static final  String         ID_USE_PHOENIX_SWING                   = PREFIX + TAG_USE_PHOENIX_SWING;
    public static final  String         ID_USE_THRUST_EQUALS_SWING_MINUS_2     = PREFIX + TAG_USE_THRUST_EQUALS_SWING_MINUS_2;
    public static final  String         ID_USE_SIMPLE_METRIC_CONVERSIONS       = PREFIX + TAG_USE_SIMPLE_METRIC_CONVERSIONS;
    public static final  String         ID_SHOW_COLLEGE_IN_SPELLS              = PREFIX + TAG_SHOW_COLLEGE_IN_SPELLS;
    public static final  String         ID_SHOW_DIFFICULTY                     = PREFIX + TAG_SHOW_DIFFICULTY;
    public static final  String         ID_SHOW_ADVANTAGE_MODIFIER_ADJ         = PREFIX + TAG_SHOW_ADVANTAGE_MODIFIER_ADJ;
    public static final  String         ID_SHOW_EQUIPMENT_MODIFIER_ADJ         = PREFIX + TAG_SHOW_EQUIPMENT_MODIFIER_ADJ;
    public static final  String         ID_SHOW_SPELL_ADJ                     = PREFIX + TAG_SHOW_SPELL_ADJ;
    public static final  String         ID_USE_TITLE_IN_FOOTER                 = PREFIX + TAG_USE_TITLE_IN_FOOTER;
    public static final  String         ID_EXTRA_SPACE_AROUND_ENCUMBRANCE      = PREFIX + TAG_EXTRA_SPACE_AROUND_ENCUMBRANCE;
    private              GURPSCharacter mCharacter;
    private              LengthUnits    mDefaultLengthUnits;
    private              WeightUnits    mDefaultWeightUnits;
    private              List<String>   mBlockLayout;
    private              DisplayOption  mUserDescriptionDisplay;
    private              DisplayOption  mModifiersDisplay;
    private              DisplayOption  mNotesDisplay;
    private              boolean        mBaseWillOn10; // Home brew
    private              boolean        mBasePerOn10; // Home brew
    private              boolean        mUseMultiplicativeModifiers; // P102
    private              boolean        mUseModifyingDicePlusAdds; // B269
    private              boolean        mUseKnowYourOwnStrength; // PY83
    private              boolean        mUseReducedSwing; // Adjusting Swing Damage from noschoolgrognard.blogspot.com
    private              boolean        mUsePhoenixSwing;
    private              boolean        mUseThrustEqualsSwingMinus2; // Home brew
    private              boolean        mUseSimpleMetricConversions; // B9
    private              boolean        mShowCollegeInSpells;
    private              boolean        mShowDifficulty;
    private              boolean        mShowAdvantageModifierAdj;
    private              boolean        mShowEquipmentModifierAdj;
    private              boolean        mShowSpellAdj;
    private              boolean        mUseTitleInFooter;
    private              boolean        mExtraSpaceAroundEncumbrance;

    public Settings(GURPSCharacter character) {
        Preferences prefs = Preferences.getInstance();
        mCharacter = character;
        mDefaultLengthUnits = prefs.getDefaultLengthUnits();
        mDefaultWeightUnits = prefs.getDefaultWeightUnits();
        mBlockLayout = new ArrayList<>(prefs.getBlockLayout());
        mUserDescriptionDisplay = prefs.getUserDescriptionDisplay();
        mModifiersDisplay = prefs.getModifiersDisplay();
        mNotesDisplay = prefs.getNotesDisplay();
        mBaseWillOn10 = prefs.baseWillOn10();
        mBasePerOn10 = prefs.basePerOn10();
        mUseMultiplicativeModifiers = prefs.useMultiplicativeModifiers();
        mUseModifyingDicePlusAdds = prefs.useModifyingDicePlusAdds();
        mUseKnowYourOwnStrength = prefs.useKnowYourOwnStrength();
        mUseReducedSwing = prefs.useReducedSwing();
        mUsePhoenixSwing = prefs.usePhoenixSwing();
        mUseThrustEqualsSwingMinus2 = prefs.useThrustEqualsSwingMinus2();
        mUseSimpleMetricConversions = prefs.useSimpleMetricConversions();
        mShowCollegeInSpells = prefs.showCollegeInSheetSpells();
        mShowDifficulty = prefs.showDifficulty();
        mShowAdvantageModifierAdj = prefs.showAdvantageModifierAdj();
        mShowEquipmentModifierAdj = prefs.showEquipmentModifierAdj();
        mShowSpellAdj = prefs.showSpellAdj();
        mUseTitleInFooter = prefs.useTitleInFooter();
        mExtraSpaceAroundEncumbrance = prefs.extraSpaceAroundEncumbrance();
    }

    void load(JsonMap m) throws IOException {
        int version = m.getInt(LoadState.ATTRIBUTE_VERSION);
        if (version < MINIMUM_VERSION) {
            throw VersionException.createTooOld();
        }
        if (version > CURRENT_VERSION) {
            throw VersionException.createTooNew();
        }
        mDefaultLengthUnits = Enums.extract(m.getString(TAG_DEFAULT_LENGTH_UNITS), LengthUnits.values(), Preferences.DEFAULT_DEFAULT_LENGTH_UNITS);
        mDefaultWeightUnits = Enums.extract(m.getString(TAG_DEFAULT_WEIGHT_UNITS), WeightUnits.values(), Preferences.DEFAULT_DEFAULT_WEIGHT_UNITS);
        mUserDescriptionDisplay = Enums.extract(m.getString(TAG_USER_DESCRIPTION_DISPLAY), DisplayOption.values(), Preferences.DEFAULT_USER_DESCRIPTION_DISPLAY);
        mModifiersDisplay = Enums.extract(m.getString(TAG_MODIFIERS_DISPLAY), DisplayOption.values(), Preferences.DEFAULT_MODIFIERS_DISPLAY);
        mNotesDisplay = Enums.extract(m.getString(TAG_NOTES_DISPLAY), DisplayOption.values(), Preferences.DEFAULT_NOTES_DISPLAY);
        if (m.has(DEPRECATED_TAG_BASE_WILL_AND_PER_ON_10)) {
            mBaseWillOn10 = m.getBoolean(DEPRECATED_TAG_BASE_WILL_AND_PER_ON_10);
            mBasePerOn10 = m.getBoolean(DEPRECATED_TAG_BASE_WILL_AND_PER_ON_10);
        } else {
            mBaseWillOn10 = m.getBoolean(TAG_BASE_WILL_ON_10);
            mBasePerOn10 = m.getBoolean(TAG_BASE_PER_ON_10);
        }
        mUseMultiplicativeModifiers = m.getBoolean(TAG_USE_MULTIPLICATIVE_MODIFIERS);
        mUseModifyingDicePlusAdds = m.getBoolean(TAG_USE_MODIFYING_DICE_PLUS_ADDS);
        mUseKnowYourOwnStrength = m.getBoolean(TAG_USE_KNOW_YOUR_OWN_STRENGTH);
        mUseReducedSwing = m.getBoolean(TAG_USE_REDUCED_SWING);
        mUsePhoenixSwing = m.getBoolean(TAG_USE_PHOENIX_SWING);
        mUseThrustEqualsSwingMinus2 = m.getBoolean(TAG_USE_THRUST_EQUALS_SWING_MINUS_2);
        mUseSimpleMetricConversions = m.getBoolean(TAG_USE_SIMPLE_METRIC_CONVERSIONS);
        mShowCollegeInSpells = m.getBoolean(TAG_SHOW_COLLEGE_IN_SPELLS);
        mShowDifficulty = m.getBoolean(TAG_SHOW_DIFFICULTY);
        mShowAdvantageModifierAdj = m.getBoolean(TAG_SHOW_ADVANTAGE_MODIFIER_ADJ);
        mShowEquipmentModifierAdj = m.getBoolean(TAG_SHOW_EQUIPMENT_MODIFIER_ADJ);
        if (m.has(TAG_SHOW_SPELL_ADJ)) {
            mShowSpellAdj = m.getBoolean(TAG_SHOW_SPELL_ADJ);
        } else {
            mShowSpellAdj = Preferences.DEFAULT_SHOW_SPELL_ADJ;
        }
        mUseTitleInFooter = m.getBoolean(TAG_USE_TITLE_IN_FOOTER);
        mExtraSpaceAroundEncumbrance = m.getBoolean(TAG_EXTRA_SPACE_AROUND_ENCUMBRANCE);
        mBlockLayout = new ArrayList<>();
        JsonArray a     = m.getArray(TAG_BLOCK_LAYOUT);
        int       count = a.size();
        for (int i = 0; i < count; i++) {
            mBlockLayout.add(a.getString(i));
        }
    }

    void save(JsonWriter w) throws IOException {
        w.startMap();
        w.keyValue(LoadState.ATTRIBUTE_VERSION, CURRENT_JSON_VERSION);
        w.keyValue(TAG_DEFAULT_LENGTH_UNITS, Enums.toId(mDefaultLengthUnits));
        w.keyValue(TAG_DEFAULT_WEIGHT_UNITS, Enums.toId(mDefaultWeightUnits));
        w.keyValue(TAG_USER_DESCRIPTION_DISPLAY, Enums.toId(mUserDescriptionDisplay));
        w.keyValue(TAG_MODIFIERS_DISPLAY, Enums.toId(mModifiersDisplay));
        w.keyValue(TAG_NOTES_DISPLAY, Enums.toId(mNotesDisplay));
        w.keyValue(TAG_BASE_WILL_ON_10, mBaseWillOn10);
        w.keyValue(TAG_BASE_PER_ON_10, mBasePerOn10);
        w.keyValue(TAG_USE_MULTIPLICATIVE_MODIFIERS, mUseMultiplicativeModifiers);
        w.keyValue(TAG_USE_MODIFYING_DICE_PLUS_ADDS, mUseModifyingDicePlusAdds);
        w.keyValue(TAG_USE_KNOW_YOUR_OWN_STRENGTH, mUseKnowYourOwnStrength);
        w.keyValue(TAG_USE_REDUCED_SWING, mUseReducedSwing);
        w.keyValue(TAG_USE_PHOENIX_SWING, mUsePhoenixSwing);
        w.keyValue(TAG_USE_THRUST_EQUALS_SWING_MINUS_2, mUseThrustEqualsSwingMinus2);
        w.keyValue(TAG_USE_SIMPLE_METRIC_CONVERSIONS, mUseSimpleMetricConversions);
        w.keyValue(TAG_SHOW_COLLEGE_IN_SPELLS, mShowCollegeInSpells);
        w.keyValue(TAG_SHOW_DIFFICULTY, mShowDifficulty);
        w.keyValue(TAG_SHOW_ADVANTAGE_MODIFIER_ADJ, mShowAdvantageModifierAdj);
        w.keyValue(TAG_SHOW_EQUIPMENT_MODIFIER_ADJ, mShowEquipmentModifierAdj);
        w.keyValue(TAG_SHOW_SPELL_ADJ, mShowSpellAdj);
        w.keyValue(TAG_USE_TITLE_IN_FOOTER, mUseTitleInFooter);
        w.keyValue(TAG_EXTRA_SPACE_AROUND_ENCUMBRANCE, mExtraSpaceAroundEncumbrance);
        w.key(TAG_BLOCK_LAYOUT);
        w.startArray();
        for (String one : mBlockLayout) {
            w.value(one);
        }
        w.endArray();
        w.endMap();
    }

    @SuppressWarnings("StringBufferReplaceableByString")
    public String optionsCode() {
        StringBuilder buffer = new StringBuilder();
        buffer.append(mBaseWillOn10 ? 'W' : 'w');
        buffer.append(mBasePerOn10 ? 'P' : 'p');
        buffer.append(mUseMultiplicativeModifiers ? 'M' : 'm');
        buffer.append(mUseModifyingDicePlusAdds ? 'D' : 'd');
        buffer.append(mUseKnowYourOwnStrength ? 'K' : 'k');
        buffer.append(mUseReducedSwing ? 'S' : 's');
        buffer.append(mUsePhoenixSwing ? 'P' : 'p');
        buffer.append(mUseThrustEqualsSwingMinus2 ? 'T' : 't');
        buffer.append(mUseSimpleMetricConversions ? 'C' : 'c');
        return buffer.toString();
    }

    public LengthUnits defaultLengthUnits() {
        return mDefaultLengthUnits;
    }

    public void setDefaultLengthUnits(LengthUnits defaultLengthUnits) {
        if (mDefaultLengthUnits != defaultLengthUnits) {
            mDefaultLengthUnits = defaultLengthUnits;
            mCharacter.notifySingle(ID_DEFAULT_LENGTH_UNITS, mDefaultLengthUnits);
        }
    }

    public WeightUnits defaultWeightUnits() {
        return mDefaultWeightUnits;
    }

    public void setDefaultWeightUnits(WeightUnits defaultWeightUnits) {
        if (mDefaultWeightUnits != defaultWeightUnits) {
            mDefaultWeightUnits = defaultWeightUnits;
            mCharacter.notifySingle(ID_DEFAULT_WEIGHT_UNITS, mDefaultWeightUnits);
        }
    }

    public List<String> blockLayout() {
        return mBlockLayout;
    }

    public void setBlockLayout(List<String> blockLayout) {
        if (!mBlockLayout.equals(blockLayout)) {
            mBlockLayout = new ArrayList<>(blockLayout);
            mCharacter.notifySingle(ID_BLOCK_LAYOUT, mBlockLayout);
        }
    }

    public DisplayOption userDescriptionDisplay() {
        return mUserDescriptionDisplay;
    }

    public void setUserDescriptionDisplay(DisplayOption userDescriptionDisplay) {
        if (mUserDescriptionDisplay != userDescriptionDisplay) {
            mUserDescriptionDisplay = userDescriptionDisplay;
            mCharacter.notifySingle(ID_USER_DESCRIPTION_DISPLAY, mUserDescriptionDisplay);
        }
    }

    public DisplayOption modifiersDisplay() {
        return mModifiersDisplay;
    }

    public void setModifiersDisplay(DisplayOption modifiersDisplay) {
        if (mModifiersDisplay != modifiersDisplay) {
            mModifiersDisplay = modifiersDisplay;
            mCharacter.notifySingle(ID_MODIFIERS_DISPLAY, mModifiersDisplay);
        }
    }

    public DisplayOption notesDisplay() {
        return mNotesDisplay;
    }

    public void setNotesDisplay(DisplayOption notesDisplay) {
        if (mNotesDisplay != notesDisplay) {
            mNotesDisplay = notesDisplay;
            mCharacter.notifySingle(ID_NOTES_DISPLAY, mNotesDisplay);
        }
    }

    public boolean baseWillOn10() {
        return mBaseWillOn10;
    }

    public void setBaseWillOn10(boolean baseWillOn10) {
        if (mBaseWillOn10 != baseWillOn10) {
            mBaseWillOn10 = baseWillOn10;
            mCharacter.notifySingle(ID_BASE_WILL_ON_10, Boolean.valueOf(mBaseWillOn10));
        }
    }

    public boolean basePerOn10() {
        return mBasePerOn10;
    }

    public void setBasePerOn10(boolean basePerOn10) {
        if (mBasePerOn10 != basePerOn10) {
            mBasePerOn10 = basePerOn10;
            mCharacter.notifySingle(ID_BASE_PER_ON_10, Boolean.valueOf(mBasePerOn10));
        }
    }

    public boolean useMultiplicativeModifiers() {
        return mUseMultiplicativeModifiers;
    }

    public void setUseMultiplicativeModifiers(boolean useMultiplicativeModifiers) {
        if (mUseMultiplicativeModifiers != useMultiplicativeModifiers) {
            mUseMultiplicativeModifiers = useMultiplicativeModifiers;
            mCharacter.notifySingle(ID_USE_MULTIPLICATIVE_MODIFIERS, Boolean.valueOf(mUseMultiplicativeModifiers));
        }
    }

    public boolean useModifyingDicePlusAdds() {
        return mUseModifyingDicePlusAdds;
    }

    public void setUseModifyingDicePlusAdds(boolean useModifyingDicePlusAdds) {
        if (mUseModifyingDicePlusAdds != useModifyingDicePlusAdds) {
            mUseModifyingDicePlusAdds = useModifyingDicePlusAdds;
            mCharacter.notifySingle(ID_USE_MODIFYING_DICE_PLUS_ADDS, Boolean.valueOf(mUseModifyingDicePlusAdds));
        }
    }

    public boolean useKnowYourOwnStrength() {
        return mUseKnowYourOwnStrength;
    }

    public void setUseKnowYourOwnStrength(boolean useKnowYourOwnStrength) {
        if (mUseKnowYourOwnStrength != useKnowYourOwnStrength) {
            mUseKnowYourOwnStrength = useKnowYourOwnStrength;
            mCharacter.notifySingle(ID_USE_KNOW_YOUR_OWN_STRENGTH, Boolean.valueOf(mUseKnowYourOwnStrength));
        }
    }

    public boolean useReducedSwing() {
        return mUseReducedSwing;
    }

    public void setUseReducedSwing(boolean useReducedSwing) {
        if (mUseReducedSwing != useReducedSwing) {
            mUseReducedSwing = useReducedSwing;
            mCharacter.notifySingle(ID_USE_REDUCED_SWING, Boolean.valueOf(mUseReducedSwing));
        }
    }
    public boolean usePhoenixSwing() {
        return mUsePhoenixSwing;
    }

    public void setUsePhoenixSwing(boolean usePhoenixSwing) {
        if (mUsePhoenixSwing != usePhoenixSwing) {
            mUsePhoenixSwing = usePhoenixSwing;
            mCharacter.notifySingle(ID_USE_PHOENIX_SWING, Boolean.valueOf(mUsePhoenixSwing));
        }
    }

    public boolean useThrustEqualsSwingMinus2() {
        return mUseThrustEqualsSwingMinus2;
    }

    public void setUseThrustEqualsSwingMinus2(boolean useThrustEqualsSwingMinus2) {
        if (mUseThrustEqualsSwingMinus2 != useThrustEqualsSwingMinus2) {
            mUseThrustEqualsSwingMinus2 = useThrustEqualsSwingMinus2;
            mCharacter.notifySingle(ID_USE_THRUST_EQUALS_SWING_MINUS_2, Boolean.valueOf(mUseThrustEqualsSwingMinus2));
        }
    }

    public boolean useSimpleMetricConversions() {
        return mUseSimpleMetricConversions;
    }

    public void setUseSimpleMetricConversions(boolean useSimpleMetricConversions) {
        if (mUseSimpleMetricConversions != useSimpleMetricConversions) {
            mUseSimpleMetricConversions = useSimpleMetricConversions;
            mCharacter.notifySingle(ID_USE_SIMPLE_METRIC_CONVERSIONS, Boolean.valueOf(mUseSimpleMetricConversions));
        }
    }

    public boolean showCollegeInSpells() {
        return mShowCollegeInSpells;
    }

    public void setShowCollegeInSpells(boolean show) {
        if (mShowCollegeInSpells != show) {
            mShowCollegeInSpells = show;
            mCharacter.notifySingle(ID_SHOW_COLLEGE_IN_SPELLS, Boolean.valueOf(mShowCollegeInSpells));
        }
    }

    public boolean showDifficulty() {
        return mShowDifficulty;
    }

    public void setShowDifficulty(boolean show) {
        if (mShowDifficulty != show) {
            mShowDifficulty = show;
            mCharacter.notifySingle(ID_SHOW_DIFFICULTY, Boolean.valueOf(mShowDifficulty));
        }
    }

    public boolean showAdvantageModifierAdj() {
        return mShowAdvantageModifierAdj;
    }

    public void setShowAdvantageModifierAdj(boolean show) {
        if (mShowAdvantageModifierAdj != show) {
            mShowAdvantageModifierAdj = show;
            mCharacter.notifySingle(ID_SHOW_ADVANTAGE_MODIFIER_ADJ, Boolean.valueOf(mShowAdvantageModifierAdj));
        }
    }

    public boolean showEquipmentModifierAdj() {
        return mShowEquipmentModifierAdj;
    }

    public void setShowEquipmentModifierAdj(boolean show) {
        if (mShowEquipmentModifierAdj != show) {
            mShowEquipmentModifierAdj = show;
            mCharacter.notifySingle(ID_SHOW_EQUIPMENT_MODIFIER_ADJ, Boolean.valueOf(mShowEquipmentModifierAdj));
        }
    }

    public boolean showSpellAdj() {
        return mShowSpellAdj;
    }

    public void setShowSpellAdj(boolean show) {
        if (mShowSpellAdj != show) {
            mShowSpellAdj = show;
            mCharacter.notifySingle(ID_SHOW_SPELL_ADJ, Boolean.valueOf(mShowSpellAdj));
        }
    }

    public boolean useTitleInFooter() {
        return mUseTitleInFooter;
    }

    public void setUseTitleInFooter(boolean show) {
        if (mUseTitleInFooter != show) {
            mUseTitleInFooter = show;
            mCharacter.notifySingle(ID_USE_TITLE_IN_FOOTER, Boolean.valueOf(mUseTitleInFooter));
        }
    }
<<<<<<< HEAD
}
=======

    public boolean extraSpaceAroundEncumbrance() {
        return mExtraSpaceAroundEncumbrance;
    }

    public void setExtraSpaceAroundEncumbrance(boolean extraSpaceAroundEncumbrance) {
        if (mExtraSpaceAroundEncumbrance != extraSpaceAroundEncumbrance) {
            mExtraSpaceAroundEncumbrance = extraSpaceAroundEncumbrance;
            mCharacter.notifySingle(ID_EXTRA_SPACE_AROUND_ENCUMBRANCE, Boolean.valueOf(mExtraSpaceAroundEncumbrance));
        }
    }
}
>>>>>>> 2302a612
<|MERGE_RESOLUTION|>--- conflicted
+++ resolved
@@ -450,9 +450,6 @@
             mCharacter.notifySingle(ID_USE_TITLE_IN_FOOTER, Boolean.valueOf(mUseTitleInFooter));
         }
     }
-<<<<<<< HEAD
-}
-=======
 
     public boolean extraSpaceAroundEncumbrance() {
         return mExtraSpaceAroundEncumbrance;
@@ -465,4 +462,3 @@
         }
     }
 }
->>>>>>> 2302a612
