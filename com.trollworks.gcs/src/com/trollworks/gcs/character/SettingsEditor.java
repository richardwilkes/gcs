/*
 * Copyright ©1998-2021 by Richard A. Wilkes. All rights reserved.
 *
 * This Source Code Form is subject to the terms of the Mozilla Public
 * License, version 2.0. If a copy of the MPL was not distributed with
 * this file, You can obtain one at http://mozilla.org/MPL/2.0/.
 *
 * This Source Code Form is "Incompatible With Secondary Licenses", as
 * defined by the Mozilla Public License, version 2.0.
 */

package com.trollworks.gcs.character;

import com.trollworks.gcs.attribute.Attribute;
import com.trollworks.gcs.attribute.AttributeDef;
import com.trollworks.gcs.attribute.AttributeEditor;
import com.trollworks.gcs.datafile.DataChangeListener;
import com.trollworks.gcs.menu.file.CloseHandler;
import com.trollworks.gcs.preferences.Preferences;
import com.trollworks.gcs.ui.UIUtilities;
import com.trollworks.gcs.ui.layout.PrecisionLayout;
import com.trollworks.gcs.ui.layout.PrecisionLayoutAlignment;
import com.trollworks.gcs.ui.layout.PrecisionLayoutData;
import com.trollworks.gcs.ui.widget.BaseWindow;
import com.trollworks.gcs.ui.widget.Label;
import com.trollworks.gcs.utility.I18n;
import com.trollworks.gcs.utility.text.Text;
import com.trollworks.gcs.utility.units.LengthUnits;
import com.trollworks.gcs.utility.units.WeightUnits;

import java.awt.BorderLayout;
import java.awt.EventQueue;
import java.awt.FlowLayout;
import java.awt.Window;
import java.awt.event.ActionEvent;
import java.awt.event.ActionListener;
import java.awt.event.ItemEvent;
import java.awt.event.ItemListener;
import java.awt.event.WindowEvent;
import java.util.HashMap;
import java.util.List;
import java.util.Map;
import javax.swing.JButton;
import javax.swing.JCheckBox;
import javax.swing.JComboBox;
import javax.swing.JLabel;
import javax.swing.JPanel;
import javax.swing.JScrollPane;
import javax.swing.JTextArea;
import javax.swing.ScrollPaneConstants;
import javax.swing.SwingConstants;
import javax.swing.border.EmptyBorder;
import javax.swing.event.DocumentEvent;
import javax.swing.event.DocumentListener;

public class SettingsEditor extends BaseWindow implements ActionListener, DocumentListener, ItemListener, CloseHandler, DataChangeListener, Runnable {
    private GURPSCharacter           mCharacter;
    private Settings                 mSettings;
    private JCheckBox                mUseMultiplicativeModifiers;
    private JCheckBox                mUseModifyingDicePlusAdds;
    private JCheckBox                mUseKnowYourOwnStrength;
    private JCheckBox                mUseReducedSwing;
    private JCheckBox                mUsePhoenixSwing;
    private JCheckBox                mUseThrustEqualsSwingMinus2;
    private JCheckBox                mUseSimpleMetricConversions;
    private JCheckBox                mShowCollegeInSpells;
    private JCheckBox                mShowDifficulty;
    private JCheckBox                mShowAdvantageModifierAdj;
    private JCheckBox                mShowEquipmentModifierAdj;
    private JCheckBox                mShowSpellAdj;
    private JCheckBox                mShowTitleInsteadOfNameInPageFooter;
    private JComboBox<LengthUnits>   mLengthUnitsCombo;
    private JComboBox<WeightUnits>   mWeightUnitsCombo;
    private JComboBox<DisplayOption> mUserDescriptionDisplayCombo;
    private JComboBox<DisplayOption> mModifiersDisplayCombo;
    private JComboBox<DisplayOption> mNotesDisplayCombo;
    private JTextArea                mBlockLayoutField;
    private AttributeEditor          mAttributeEditor;
    private JButton                  mResetButton;
    private boolean                  mUpdatePending;

    public static SettingsEditor find(GURPSCharacter character) {
        for (Window window : Window.getWindows()) {
            if (window.isShowing() && window instanceof SettingsEditor) {
                SettingsEditor wnd = (SettingsEditor) window;
                if (wnd.mCharacter == character) {
                    return wnd;
                }
            }
        }
        return null;
    }

    public static void display(GURPSCharacter character) {
        if (!UIUtilities.inModalState()) {
            SettingsEditor wnd = find(character);
            if (wnd == null) {
                wnd = new SettingsEditor(character);
            }
            wnd.setVisible(true);
        }
    }

    private static String createTitle(GURPSCharacter character) {
        return String.format(I18n.Text("Sheet Settings: %s"), character.getProfile().getName());
    }

    private SettingsEditor(GURPSCharacter character) {
        super(createTitle(character));
        mCharacter = character;
        mSettings = character.getSettings();
        addTopPanel();
        addResetPanel();
        adjustResetButton();
        restoreBounds();
        character.addChangeListener(this);
        Preferences.getInstance().addChangeListener(this);
    }

    private void addTopPanel() {
<<<<<<< HEAD
        JPanel panel = new JPanel(new PrecisionLayout().setColumns(2).setMargins(10));
        mShowCollegeInSpells = addCheckBox(panel, I18n.Text("Show the College column in the spells list"), null, mSettings.showCollegeInSpells());
        mShowDifficulty = addCheckBox(panel, I18n.Text("Show the Difficulty column in the skills and spells lists"), null, mSettings.showDifficulty());
        mShowAdvantageModifierAdj = addCheckBox(panel, I18n.Text("Show the advantage modifier cost adjustments in the advantage list"), null, mSettings.showAdvantageModifierAdj());
        mShowEquipmentModifierAdj = addCheckBox(panel, I18n.Text("Show the equipment modifier cost and weight adjustments in the equipment lists"), null, mSettings.showEquipmentModifierAdj());
        mShowSpellAdj = addCheckBox(panel, I18n.Text("Show the spell ritual, cost and time adjustments in the spell list"), null, mSettings.showSpellAdj());
        mShowTitleInsteadOfNameInPageFooter = addCheckBox(panel, I18n.Text("Show the title rather than the name in the page footer"), null, mSettings.useTitleInFooter());
        mExtraSpaceAroundEncumbrance = addCheckBox(panel, I18n.Text("Add extra space around Encumbrance table rather than around FP/HP table"), null, mSettings.extraSpaceAroundEncumbrance());
        mBaseWillOn10 = addCheckBox(panel, I18n.Text("Base Will on 10 and not IQ"), null, mSettings.baseWillOn10());
        mBasePerOn10 = addCheckBox(panel, I18n.Text("Base Perception on 10 and not IQ"), null, mSettings.basePerOn10());
        mUseMultiplicativeModifiers = addCheckBox(panel, I18n.Text("Use Multiplicative Modifiers from PW102 (note: changes point value)"), null, mSettings.useMultiplicativeModifiers());
        mUseModifyingDicePlusAdds = addCheckBox(panel, I18n.Text("Use Modifying Dice + Adds from B269"), null, mSettings.useModifyingDicePlusAdds());
        mUseKnowYourOwnStrength = addCheckBox(panel, I18n.Text("Use strength rules from Knowing Your Own Strength (PY83)"), null, mSettings.useKnowYourOwnStrength());
        mUseReducedSwing = addCheckBox(panel, I18n.Text("Use the reduced swing rules from Adjusting Swing Damage in Dungeon Fantasy"), "From noschoolgrognard.blogspot.com", mSettings.useReducedSwing());
        mUsePhoenixSwing = addCheckBox(panel, I18n.Text("Use PhoenixFlame's rescaled Swing Damage"), null, mSettings.usePhoenixSwing());
        mUseThrustEqualsSwingMinus2 = addCheckBox(panel, I18n.Text("Use Thrust = Swing - 2"), null, mSettings.useThrustEqualsSwingMinus2());
        mUseSimpleMetricConversions = addCheckBox(panel, I18n.Text("Use the simple metric conversion rules from B9"), null, mSettings.useSimpleMetricConversions());

        addLabel(panel, I18n.Text("Length Units"));
        mLengthUnitsCombo = addCombo(panel, LengthUnits.values(), mSettings.defaultLengthUnits(), I18n.Text("The units to use for display of generated lengths"));

        addLabel(panel, I18n.Text("Weight Units"));
        mWeightUnitsCombo = addCombo(panel, WeightUnits.values(), mSettings.defaultWeightUnits(), I18n.Text("The units to use for display of generated weights"));

        addLabel(panel, I18n.Text("Show User Description"));
=======
        JPanel left = new JPanel(new PrecisionLayout().setColumns(2));
        mShowCollegeInSpells = addCheckBox(left, I18n.Text("Show the College column"), null, mSettings.showCollegeInSpells());
        mShowDifficulty = addCheckBox(left, I18n.Text("Show the Difficulty column"), null, mSettings.showDifficulty());
        mShowAdvantageModifierAdj = addCheckBox(left, I18n.Text("Show advantage modifier cost adjustments"), null, mSettings.showAdvantageModifierAdj());
        mShowEquipmentModifierAdj = addCheckBox(left, I18n.Text("Show equipment modifier cost & weight adjustments"), null, mSettings.showEquipmentModifierAdj());
        mShowSpellAdj = addCheckBox(left, I18n.Text("Show spell ritual, cost & time adjustments"), null, mSettings.showSpellAdj());
        mShowTitleInsteadOfNameInPageFooter = addCheckBox(left, I18n.Text("Show the title instead of the name in the footer"), null, mSettings.useTitleInFooter());
        addLabel(left, I18n.Text("Show User Description"));
>>>>>>> b5d6ad50
        String tooltip = I18n.Text("Where to display this information");
        mUserDescriptionDisplayCombo = addCombo(left, DisplayOption.values(), mSettings.userDescriptionDisplay(), tooltip);
        addLabel(left, I18n.Text("Show Modifiers"));
        mModifiersDisplayCombo = addCombo(left, DisplayOption.values(), mSettings.modifiersDisplay(), tooltip);
        addLabel(left, I18n.Text("Show Notes"));
        mNotesDisplayCombo = addCombo(left, DisplayOption.values(), mSettings.notesDisplay(), tooltip);

        JPanel right = new JPanel(new PrecisionLayout().setColumns(2));
        mUseMultiplicativeModifiers = addCheckBox(right, I18n.Text("Use Multiplicative Modifiers (PW102; changes point value)"), null, mSettings.useMultiplicativeModifiers());
        mUseModifyingDicePlusAdds = addCheckBox(right, I18n.Text("Use Modifying Dice + Adds (B269)"), null, mSettings.useModifyingDicePlusAdds());
        mUseKnowYourOwnStrength = addCheckBox(right, I18n.Text("Use strength rules from Knowing Your Own Strength (PY83)"), null, mSettings.useKnowYourOwnStrength());
        mUseReducedSwing = addCheckBox(right, I18n.Text("Use the reduced swing rules"), "From \"Adjusting Swing Damage in Dungeon Fantasy\" found on noschoolgrognard.blogspot.com", mSettings.useReducedSwing());
        mUseThrustEqualsSwingMinus2 = addCheckBox(right, I18n.Text("Use Thrust = Swing - 2"), null, mSettings.useThrustEqualsSwingMinus2());
        mUseSimpleMetricConversions = addCheckBox(right, I18n.Text("Use the simple metric conversion rules (B9)"), null, mSettings.useSimpleMetricConversions());
        addLabel(right, I18n.Text("Length Units"));
        mLengthUnitsCombo = addCombo(right, LengthUnits.values(), mSettings.defaultLengthUnits(), I18n.Text("The units to use for display of generated lengths"));
        addLabel(right, I18n.Text("Weight Units"));
        mWeightUnitsCombo = addCombo(right, WeightUnits.values(), mSettings.defaultWeightUnits(), I18n.Text("The units to use for display of generated weights"));

        JPanel top = new JPanel(new PrecisionLayout().setColumns(2));
        top.add(left, new PrecisionLayoutData().setVerticalAlignment(PrecisionLayoutAlignment.BEGINNING));
        top.add(right, new PrecisionLayoutData().setVerticalAlignment(PrecisionLayoutAlignment.BEGINNING));

        JPanel panel = new JPanel(new PrecisionLayout().setMargins(10));
        panel.add(top, new PrecisionLayoutData().setGrabHorizontalSpace(true).setFillHorizontalAlignment());

        mAttributeEditor = new AttributeEditor(mSettings.getAttributes(), () -> {
            Map<String, Attribute> oldAttributes = mCharacter.getAttributes();
            Map<String, Attribute> newAttributes = new HashMap<>();
            for (String key : mCharacter.getSettings().getAttributes().keySet()) {
                Attribute attribute = oldAttributes.get(key);
                newAttributes.put(key, attribute != null ? attribute : new Attribute(key));
            }
            oldAttributes.clear();
            oldAttributes.putAll(newAttributes);
            mCharacter.notifyOfChange();
            adjustResetButton();
        });
        panel.add(mAttributeEditor, new PrecisionLayoutData().setFillAlignment().setGrabSpace(true));

        String blockLayoutTooltip = Text.wrapPlainTextForToolTip(I18n.Text("Specifies the layout of the various blocks of data on the character sheet"));
        mBlockLayoutField = new JTextArea(Preferences.linesToString(mSettings.blockLayout()));
        mBlockLayoutField.setToolTipText(blockLayoutTooltip);
        mBlockLayoutField.setBorder(new EmptyBorder(0, 4, 0, 4));
        mBlockLayoutField.getDocument().addDocumentListener(this);
        JScrollPane scroller = new JScrollPane(mBlockLayoutField, ScrollPaneConstants.VERTICAL_SCROLLBAR_AS_NEEDED, ScrollPaneConstants.HORIZONTAL_SCROLLBAR_AS_NEEDED);
        panel.add(new Label(I18n.Text("Block Layout")), new PrecisionLayoutData());
        panel.add(scroller, new PrecisionLayoutData().setHeightHint(scroller.getPreferredSize().height).setFillHorizontalAlignment().setGrabHorizontalSpace(true));

        getContentPane().add(panel, BorderLayout.CENTER);
    }

    private void addResetPanel() {
        JPanel panel = new JPanel(new FlowLayout(FlowLayout.CENTER));
        mResetButton = new JButton(I18n.Text("Reset to Global Preference Values"));
        mResetButton.addActionListener(this);
        panel.add(mResetButton);
        getContentPane().add(panel, BorderLayout.SOUTH);
    }

    private void addLabel(JPanel panel, String title) {
        JLabel label = new JLabel(title, SwingConstants.RIGHT);
        label.setOpaque(false);
        panel.add(label, new PrecisionLayoutData().setFillHorizontalAlignment());
    }

    private <E> JComboBox<E> addCombo(JPanel panel, E[] values, E choice, String tooltip) {
        JComboBox<E> combo = new JComboBox<>(values);
        combo.setOpaque(false);
        combo.setToolTipText(Text.wrapPlainTextForToolTip(tooltip));
        combo.setSelectedItem(choice);
        combo.addActionListener(this);
        combo.setMaximumRowCount(combo.getItemCount());
        panel.add(combo);
        return combo;
    }

    private JCheckBox addCheckBox(JPanel panel, String title, String tooltip, boolean checked) {
        JCheckBox checkbox = new JCheckBox(title, checked);
        checkbox.setOpaque(false);
        checkbox.setToolTipText(Text.wrapPlainTextForToolTip(tooltip));
        checkbox.addItemListener(this);
        panel.add(checkbox, new PrecisionLayoutData().setHorizontalSpan(2));
        return checkbox;
    }

    @Override
    public void itemStateChanged(ItemEvent event) {
        Object source = event.getSource();
        if (source == mShowCollegeInSpells) {
            mSettings.setShowCollegeInSpells(mShowCollegeInSpells.isSelected());
        } else if (source == mShowDifficulty) {
            mSettings.setShowDifficulty(mShowDifficulty.isSelected());
        } else if (source == mShowAdvantageModifierAdj) {
            mSettings.setShowAdvantageModifierAdj(mShowAdvantageModifierAdj.isSelected());
        } else if (source == mShowEquipmentModifierAdj) {
            mSettings.setShowEquipmentModifierAdj(mShowEquipmentModifierAdj.isSelected());
        } else if (source == mShowSpellAdj) {
            mSettings.setShowSpellAdj(mShowSpellAdj.isSelected());
        } else if (source == mShowTitleInsteadOfNameInPageFooter) {
            mSettings.setUseTitleInFooter(mShowTitleInsteadOfNameInPageFooter.isSelected());
        } else if (source == mUseMultiplicativeModifiers) {
            mSettings.setUseMultiplicativeModifiers(mUseMultiplicativeModifiers.isSelected());
        } else if (source == mUseModifyingDicePlusAdds) {
            mSettings.setUseModifyingDicePlusAdds(mUseModifyingDicePlusAdds.isSelected());
        } else if (source == mUseKnowYourOwnStrength) {
            mSettings.setUseKnowYourOwnStrength(mUseKnowYourOwnStrength.isSelected());
        } else if (source == mUseReducedSwing) {
            mSettings.setUseReducedSwing(mUseReducedSwing.isSelected());
        } else if (source == mUsePhoenixSwing) {
            mSettings.setUsePhoenixSwing(mUsePhoenixSwing.isSelected());
        } else if (source == mUseThrustEqualsSwingMinus2) {
            mSettings.setUseThrustEqualsSwingMinus2(mUseThrustEqualsSwingMinus2.isSelected());
        } else if (source == mUseSimpleMetricConversions) {
            mSettings.setUseSimpleMetricConversions(mUseSimpleMetricConversions.isSelected());
        }
        adjustResetButton();
    }

    private void adjustResetButton() {
        mResetButton.setEnabled(!isSetToDefaults());
    }

    private boolean isSetToDefaults() {
        Preferences prefs      = Preferences.getInstance();
        boolean     atDefaults = mUseModifyingDicePlusAdds.isSelected() == prefs.useModifyingDicePlusAdds();
        atDefaults = atDefaults && mShowCollegeInSpells.isSelected() == prefs.showCollegeInSheetSpells();
        atDefaults = atDefaults && mShowDifficulty.isSelected() == prefs.showDifficulty();
        atDefaults = atDefaults && mShowAdvantageModifierAdj.isSelected() == prefs.showAdvantageModifierAdj();
        atDefaults = atDefaults && mShowEquipmentModifierAdj.isSelected() == prefs.showEquipmentModifierAdj();
        atDefaults = atDefaults && mShowSpellAdj.isSelected() == prefs.showSpellAdj();
        atDefaults = atDefaults && mShowTitleInsteadOfNameInPageFooter.isSelected() == prefs.useTitleInFooter();
        atDefaults = atDefaults && mUseMultiplicativeModifiers.isSelected() == prefs.useMultiplicativeModifiers();
        atDefaults = atDefaults && mUseKnowYourOwnStrength.isSelected() == prefs.useKnowYourOwnStrength();
        atDefaults = atDefaults && mUseThrustEqualsSwingMinus2.isSelected() == prefs.useThrustEqualsSwingMinus2();
        atDefaults = atDefaults && mUseReducedSwing.isSelected() == prefs.useReducedSwing();
        atDefaults = atDefaults && mUsePhoenixSwing.isSelected() == prefs.usePhoenixSwing();
        atDefaults = atDefaults && mUseSimpleMetricConversions.isSelected() == prefs.useSimpleMetricConversions();
        atDefaults = atDefaults && mLengthUnitsCombo.getSelectedItem() == prefs.getDefaultLengthUnits();
        atDefaults = atDefaults && mWeightUnitsCombo.getSelectedItem() == prefs.getDefaultWeightUnits();
        atDefaults = atDefaults && mUserDescriptionDisplayCombo.getSelectedItem() == prefs.getUserDescriptionDisplay();
        atDefaults = atDefaults && mModifiersDisplayCombo.getSelectedItem() == prefs.getModifiersDisplay();
        atDefaults = atDefaults && mNotesDisplayCombo.getSelectedItem() == prefs.getNotesDisplay();
        atDefaults = atDefaults && mBlockLayoutField.getText().equals(Preferences.linesToString(prefs.getBlockLayout()));
        atDefaults = atDefaults && mSettings.getAttributes().equals(Preferences.getInstance().getAttributes());
        return atDefaults;
    }

    @Override
    public void actionPerformed(ActionEvent event) {
        Object source = event.getSource();
        if (source == mLengthUnitsCombo) {
            mSettings.setDefaultLengthUnits((LengthUnits) mLengthUnitsCombo.getSelectedItem());
        } else if (source == mWeightUnitsCombo) {
            mSettings.setDefaultWeightUnits((WeightUnits) mWeightUnitsCombo.getSelectedItem());
        } else if (source == mUserDescriptionDisplayCombo) {
            mSettings.setUserDescriptionDisplay((DisplayOption) mUserDescriptionDisplayCombo.getSelectedItem());
        } else if (source == mModifiersDisplayCombo) {
            mSettings.setModifiersDisplay((DisplayOption) mModifiersDisplayCombo.getSelectedItem());
        } else if (source == mNotesDisplayCombo) {
            mSettings.setNotesDisplay((DisplayOption) mNotesDisplayCombo.getSelectedItem());
        } else if (source == mResetButton) {
<<<<<<< HEAD
            Preferences prefs = Preferences.getInstance();
            mUseModifyingDicePlusAdds.setSelected(prefs.useModifyingDicePlusAdds());
            mShowCollegeInSpells.setSelected(prefs.showCollegeInSheetSpells());
            mShowDifficulty.setSelected(prefs.showDifficulty());
            mShowAdvantageModifierAdj.setSelected(prefs.showAdvantageModifierAdj());
            mShowEquipmentModifierAdj.setSelected(prefs.showEquipmentModifierAdj());
            mShowSpellAdj.setSelected(prefs.showSpellAdj());
            mShowTitleInsteadOfNameInPageFooter.setSelected(prefs.useTitleInFooter());
            mExtraSpaceAroundEncumbrance.setSelected(prefs.extraSpaceAroundEncumbrance());
            mBaseWillOn10.setSelected(prefs.baseWillOn10());
            mBasePerOn10.setSelected(prefs.basePerOn10());
            mUseMultiplicativeModifiers.setSelected(prefs.useMultiplicativeModifiers());
            mUseKnowYourOwnStrength.setSelected(prefs.useKnowYourOwnStrength());
            mUseThrustEqualsSwingMinus2.setSelected(prefs.useThrustEqualsSwingMinus2());
            mUseReducedSwing.setSelected(prefs.useReducedSwing());
            mUsePhoenixSwing.setSelected(prefs.usePhoenixSwing());
            mUseSimpleMetricConversions.setSelected(prefs.useSimpleMetricConversions());
            mLengthUnitsCombo.setSelectedItem(prefs.getDefaultLengthUnits());
            mWeightUnitsCombo.setSelectedItem(prefs.getDefaultWeightUnits());
            mUserDescriptionDisplayCombo.setSelectedItem(prefs.getUserDescriptionDisplay());
            mModifiersDisplayCombo.setSelectedItem(prefs.getModifiersDisplay());
            mNotesDisplayCombo.setSelectedItem(prefs.getNotesDisplay());
            mBlockLayoutField.setText(Preferences.linesToString(prefs.getBlockLayout()));
=======
            reset();
>>>>>>> b5d6ad50
        }
        adjustResetButton();
    }

    private void reset() {
        Preferences prefs = Preferences.getInstance();
        mUseModifyingDicePlusAdds.setSelected(prefs.useModifyingDicePlusAdds());
        mShowCollegeInSpells.setSelected(prefs.showCollegeInSheetSpells());
        mShowDifficulty.setSelected(prefs.showDifficulty());
        mShowAdvantageModifierAdj.setSelected(prefs.showAdvantageModifierAdj());
        mShowEquipmentModifierAdj.setSelected(prefs.showEquipmentModifierAdj());
        mShowSpellAdj.setSelected(prefs.showSpellAdj());
        mShowTitleInsteadOfNameInPageFooter.setSelected(prefs.useTitleInFooter());
        mUseMultiplicativeModifiers.setSelected(prefs.useMultiplicativeModifiers());
        mUseKnowYourOwnStrength.setSelected(prefs.useKnowYourOwnStrength());
        mUseThrustEqualsSwingMinus2.setSelected(prefs.useThrustEqualsSwingMinus2());
        mUseReducedSwing.setSelected(prefs.useReducedSwing());
        mUseSimpleMetricConversions.setSelected(prefs.useSimpleMetricConversions());
        mLengthUnitsCombo.setSelectedItem(prefs.getDefaultLengthUnits());
        mWeightUnitsCombo.setSelectedItem(prefs.getDefaultWeightUnits());
        mUserDescriptionDisplayCombo.setSelectedItem(prefs.getUserDescriptionDisplay());
        mModifiersDisplayCombo.setSelectedItem(prefs.getModifiersDisplay());
        mNotesDisplayCombo.setSelectedItem(prefs.getNotesDisplay());
        mBlockLayoutField.setText(Preferences.linesToString(prefs.getBlockLayout()));
        mAttributeEditor.reset(AttributeDef.cloneMap(prefs.getAttributes()));
    }

    @Override
    public String getWindowPrefsKey() {
        return "settings_editor";
    }

    @Override
    public boolean mayAttemptClose() {
        return true;
    }

    @Override
    public boolean attemptClose() {
        windowClosing(new WindowEvent(this, WindowEvent.WINDOW_CLOSING));
        return true;
    }

    @Override
    public void dispose() {
        mCharacter.removeChangeListener(this);
        Preferences.getInstance().removeChangeListener(this);
        super.dispose();
    }

    @Override
    public void dataWasChanged() {
        if (!mUpdatePending) {
            mUpdatePending = true;
            EventQueue.invokeLater(this);
        }
    }

    @Override
    public void run() {
        setTitle(createTitle(mCharacter));
        adjustResetButton();
        mUpdatePending = false;
    }

    @Override
    public void insertUpdate(DocumentEvent event) {
        changedUpdate(event);
    }

    @Override
    public void removeUpdate(DocumentEvent event) {
        changedUpdate(event);
    }

    @Override
    public void changedUpdate(DocumentEvent event) {
        mSettings.setBlockLayout(List.of(mBlockLayoutField.getText().split("\n")));
        adjustResetButton();
    }
}<|MERGE_RESOLUTION|>--- conflicted
+++ resolved
@@ -118,33 +118,6 @@
     }
 
     private void addTopPanel() {
-<<<<<<< HEAD
-        JPanel panel = new JPanel(new PrecisionLayout().setColumns(2).setMargins(10));
-        mShowCollegeInSpells = addCheckBox(panel, I18n.Text("Show the College column in the spells list"), null, mSettings.showCollegeInSpells());
-        mShowDifficulty = addCheckBox(panel, I18n.Text("Show the Difficulty column in the skills and spells lists"), null, mSettings.showDifficulty());
-        mShowAdvantageModifierAdj = addCheckBox(panel, I18n.Text("Show the advantage modifier cost adjustments in the advantage list"), null, mSettings.showAdvantageModifierAdj());
-        mShowEquipmentModifierAdj = addCheckBox(panel, I18n.Text("Show the equipment modifier cost and weight adjustments in the equipment lists"), null, mSettings.showEquipmentModifierAdj());
-        mShowSpellAdj = addCheckBox(panel, I18n.Text("Show the spell ritual, cost and time adjustments in the spell list"), null, mSettings.showSpellAdj());
-        mShowTitleInsteadOfNameInPageFooter = addCheckBox(panel, I18n.Text("Show the title rather than the name in the page footer"), null, mSettings.useTitleInFooter());
-        mExtraSpaceAroundEncumbrance = addCheckBox(panel, I18n.Text("Add extra space around Encumbrance table rather than around FP/HP table"), null, mSettings.extraSpaceAroundEncumbrance());
-        mBaseWillOn10 = addCheckBox(panel, I18n.Text("Base Will on 10 and not IQ"), null, mSettings.baseWillOn10());
-        mBasePerOn10 = addCheckBox(panel, I18n.Text("Base Perception on 10 and not IQ"), null, mSettings.basePerOn10());
-        mUseMultiplicativeModifiers = addCheckBox(panel, I18n.Text("Use Multiplicative Modifiers from PW102 (note: changes point value)"), null, mSettings.useMultiplicativeModifiers());
-        mUseModifyingDicePlusAdds = addCheckBox(panel, I18n.Text("Use Modifying Dice + Adds from B269"), null, mSettings.useModifyingDicePlusAdds());
-        mUseKnowYourOwnStrength = addCheckBox(panel, I18n.Text("Use strength rules from Knowing Your Own Strength (PY83)"), null, mSettings.useKnowYourOwnStrength());
-        mUseReducedSwing = addCheckBox(panel, I18n.Text("Use the reduced swing rules from Adjusting Swing Damage in Dungeon Fantasy"), "From noschoolgrognard.blogspot.com", mSettings.useReducedSwing());
-        mUsePhoenixSwing = addCheckBox(panel, I18n.Text("Use PhoenixFlame's rescaled Swing Damage"), null, mSettings.usePhoenixSwing());
-        mUseThrustEqualsSwingMinus2 = addCheckBox(panel, I18n.Text("Use Thrust = Swing - 2"), null, mSettings.useThrustEqualsSwingMinus2());
-        mUseSimpleMetricConversions = addCheckBox(panel, I18n.Text("Use the simple metric conversion rules from B9"), null, mSettings.useSimpleMetricConversions());
-
-        addLabel(panel, I18n.Text("Length Units"));
-        mLengthUnitsCombo = addCombo(panel, LengthUnits.values(), mSettings.defaultLengthUnits(), I18n.Text("The units to use for display of generated lengths"));
-
-        addLabel(panel, I18n.Text("Weight Units"));
-        mWeightUnitsCombo = addCombo(panel, WeightUnits.values(), mSettings.defaultWeightUnits(), I18n.Text("The units to use for display of generated weights"));
-
-        addLabel(panel, I18n.Text("Show User Description"));
-=======
         JPanel left = new JPanel(new PrecisionLayout().setColumns(2));
         mShowCollegeInSpells = addCheckBox(left, I18n.Text("Show the College column"), null, mSettings.showCollegeInSpells());
         mShowDifficulty = addCheckBox(left, I18n.Text("Show the Difficulty column"), null, mSettings.showDifficulty());
@@ -153,7 +126,6 @@
         mShowSpellAdj = addCheckBox(left, I18n.Text("Show spell ritual, cost & time adjustments"), null, mSettings.showSpellAdj());
         mShowTitleInsteadOfNameInPageFooter = addCheckBox(left, I18n.Text("Show the title instead of the name in the footer"), null, mSettings.useTitleInFooter());
         addLabel(left, I18n.Text("Show User Description"));
->>>>>>> b5d6ad50
         String tooltip = I18n.Text("Where to display this information");
         mUserDescriptionDisplayCombo = addCombo(left, DisplayOption.values(), mSettings.userDescriptionDisplay(), tooltip);
         addLabel(left, I18n.Text("Show Modifiers"));
@@ -166,6 +138,7 @@
         mUseModifyingDicePlusAdds = addCheckBox(right, I18n.Text("Use Modifying Dice + Adds (B269)"), null, mSettings.useModifyingDicePlusAdds());
         mUseKnowYourOwnStrength = addCheckBox(right, I18n.Text("Use strength rules from Knowing Your Own Strength (PY83)"), null, mSettings.useKnowYourOwnStrength());
         mUseReducedSwing = addCheckBox(right, I18n.Text("Use the reduced swing rules"), "From \"Adjusting Swing Damage in Dungeon Fantasy\" found on noschoolgrognard.blogspot.com", mSettings.useReducedSwing());
+        mUsePhoenixSwing = addCheckBox(panel, I18n.Text("Use PhoenixFlame's rescaled Swing Damage"), null, mSettings.usePhoenixSwing());
         mUseThrustEqualsSwingMinus2 = addCheckBox(right, I18n.Text("Use Thrust = Swing - 2"), null, mSettings.useThrustEqualsSwingMinus2());
         mUseSimpleMetricConversions = addCheckBox(right, I18n.Text("Use the simple metric conversion rules (B9)"), null, mSettings.useSimpleMetricConversions());
         addLabel(right, I18n.Text("Length Units"));
@@ -316,33 +289,7 @@
         } else if (source == mNotesDisplayCombo) {
             mSettings.setNotesDisplay((DisplayOption) mNotesDisplayCombo.getSelectedItem());
         } else if (source == mResetButton) {
-<<<<<<< HEAD
-            Preferences prefs = Preferences.getInstance();
-            mUseModifyingDicePlusAdds.setSelected(prefs.useModifyingDicePlusAdds());
-            mShowCollegeInSpells.setSelected(prefs.showCollegeInSheetSpells());
-            mShowDifficulty.setSelected(prefs.showDifficulty());
-            mShowAdvantageModifierAdj.setSelected(prefs.showAdvantageModifierAdj());
-            mShowEquipmentModifierAdj.setSelected(prefs.showEquipmentModifierAdj());
-            mShowSpellAdj.setSelected(prefs.showSpellAdj());
-            mShowTitleInsteadOfNameInPageFooter.setSelected(prefs.useTitleInFooter());
-            mExtraSpaceAroundEncumbrance.setSelected(prefs.extraSpaceAroundEncumbrance());
-            mBaseWillOn10.setSelected(prefs.baseWillOn10());
-            mBasePerOn10.setSelected(prefs.basePerOn10());
-            mUseMultiplicativeModifiers.setSelected(prefs.useMultiplicativeModifiers());
-            mUseKnowYourOwnStrength.setSelected(prefs.useKnowYourOwnStrength());
-            mUseThrustEqualsSwingMinus2.setSelected(prefs.useThrustEqualsSwingMinus2());
-            mUseReducedSwing.setSelected(prefs.useReducedSwing());
-            mUsePhoenixSwing.setSelected(prefs.usePhoenixSwing());
-            mUseSimpleMetricConversions.setSelected(prefs.useSimpleMetricConversions());
-            mLengthUnitsCombo.setSelectedItem(prefs.getDefaultLengthUnits());
-            mWeightUnitsCombo.setSelectedItem(prefs.getDefaultWeightUnits());
-            mUserDescriptionDisplayCombo.setSelectedItem(prefs.getUserDescriptionDisplay());
-            mModifiersDisplayCombo.setSelectedItem(prefs.getModifiersDisplay());
-            mNotesDisplayCombo.setSelectedItem(prefs.getNotesDisplay());
-            mBlockLayoutField.setText(Preferences.linesToString(prefs.getBlockLayout()));
-=======
             reset();
->>>>>>> b5d6ad50
         }
         adjustResetButton();
     }
@@ -360,6 +307,7 @@
         mUseKnowYourOwnStrength.setSelected(prefs.useKnowYourOwnStrength());
         mUseThrustEqualsSwingMinus2.setSelected(prefs.useThrustEqualsSwingMinus2());
         mUseReducedSwing.setSelected(prefs.useReducedSwing());
+        mUsePhoenixSwing.setSelected(prefs.usePhoenixSwing());
         mUseSimpleMetricConversions.setSelected(prefs.useSimpleMetricConversions());
         mLengthUnitsCombo.setSelectedItem(prefs.getDefaultLengthUnits());
         mWeightUnitsCombo.setSelectedItem(prefs.getDefaultWeightUnits());
