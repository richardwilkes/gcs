--- conflicted
+++ resolved
@@ -278,15 +278,6 @@
     private static final boolean     DEFAULT_OPTIONAL_REDUCED_SWING     = false;
     private static final String      AUTO_NAME_KEY                      = "AutoNameNewCharacters"; //$NON-NLS-1$
     /** The auto-naming preference key. */
-<<<<<<< HEAD
-    public static final String       AUTO_NAME_PREF_KEY               = Preferences.getModuleKey(MODULE, AUTO_NAME_KEY);
-    private static final boolean     DEFAULT_AUTO_NAME                = true;
-    /** The optional Thrust Damage rules preference key. */
-    private static final String      OPTIONAL_THRUST_DAMAGE_KEY       = "UseOptionalThurstDamage"; //$NON-NLS-1$
-    public static final String       OPTIONAL_THRUST_DAMAGE_PREF_KEY  = Preferences.getModuleKey(MODULE, OPTIONAL_THRUST_DAMAGE_KEY);
-    private static final boolean     DEFAULT_OPTIONAL_THRUST_DAMAGE   = false;
-    private static final String      LENGTH_UNITS_KEY                 = "LengthUnits"; //$NON-NLS-1$
-=======
     public static final String       AUTO_NAME_PREF_KEY                 = Preferences.getModuleKey(MODULE, AUTO_NAME_KEY);
     private static final boolean     DEFAULT_AUTO_NAME                  = true;
     /** The optional Thrust Damage rules preference key. */
@@ -294,7 +285,6 @@
     public static final String       OPTIONAL_THRUST_DAMAGE_PREF_KEY    = Preferences.getModuleKey(MODULE, OPTIONAL_THRUST_DAMAGE_KEY);
     private static final boolean     DEFAULT_OPTIONAL_THRUST_DAMAGE     = false;
     private static final String      LENGTH_UNITS_KEY                   = "LengthUnits"; //$NON-NLS-1$
->>>>>>> e4088006
     /** The default length units preference key. */
     public static final String       LENGTH_UNITS_PREF_KEY              = Preferences.getModuleKey(MODULE, LENGTH_UNITS_KEY);
     private static final LengthUnits DEFAULT_LENGTH_UNITS               = LengthUnits.FT_IN;
@@ -334,10 +324,7 @@
     private JCheckBox                mIncludeUnspentPointsInTotal;
     private JCheckBox                mUseGurpsMetricRules;
     private JCheckBox                mAutoName;
-<<<<<<< HEAD
-=======
     private JCheckBox                mShowUserDescAsToolTips;
->>>>>>> e4088006
     private JCheckBox                mUseOptionalThrustDamage;
 
     /** Initializes the services controlled by these preferences. */
